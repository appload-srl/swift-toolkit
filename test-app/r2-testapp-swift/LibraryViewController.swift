//
//  LibraryViewController.swift
//  r2-testapp-swift
//
//  Created by Alexandre Camilleri on 8/24/17.
//
//  Copyright 2018 European Digital Reading Lab. All rights reserved.
//  Licensed to the Readium Foundation under one or more contributor license agreements.
//  Use of this source code is governed by a BSD-style license which is detailed in the
//  LICENSE file present in the project repository where this source code is maintained.
//

import UIKit
import WebKit
import R2Shared
import R2Streamer
import R2Navigator
import Kingfisher
import PromiseKit
import ReadiumOPDS

import MobileCoreServices

/// To modify depending of the profile of the liblcp.a used
let supportedProfiles = ["http://readium.org/lcp/basic-profile",
                         "http://readium.org/lcp/profile-1.0"]

protocol LibraryViewControllerDelegate: class {
    func loadPublication(withId id: String?, completion: @escaping (Drm?, Error?) -> Void) throws
    func remove(_ publication: Publication)
}

class LibraryViewController: UIViewController {
    var publications: [Publication]!
    
    weak var lastFlippedCell: PublicationCell?
    
    let appDelegate = UIApplication.shared.delegate as! AppDelegate
    var delegate: LibraryViewControllerDelegate? {
        get {
            return self.appDelegate
        }
    }
    
    lazy var loadingIndicator = PublicationIndicator()
    
    private var downloadSet =  NSMutableOrderedSet()
    private var downloadTaskToRatio = [URLSessionDownloadTask:Float]()
    
    @IBOutlet weak var collectionView: UICollectionView! {
        didSet {
            collectionView.backgroundColor = #colorLiteral(red: 1.0, green: 1.0, blue: 1.0, alpha: 1.0)
            collectionView.contentInset = UIEdgeInsets(top: 15, left: 20,
                                                       bottom: 20, right: 20)
            collectionView.register(PublicationCell.self,
                                    forCellWithReuseIdentifier: "publicationCell")
            collectionView.delegate = self
            collectionView.dataSource = self
        }
    }
<<<<<<< HEAD
  
  override func viewDidLoad() {
    super.viewDidLoad()
    
    publications = appDelegate.publicationServer.publications
    appDelegate.libraryViewController = self
=======
>>>>>>> f09b939f
    
    override func viewDidLoad() {
        super.viewDidLoad()
        
        publications = appDelegate?.publicationServer.publications
        appDelegate?.libraryViewController = self
        
        // Add long press gesture recognizer.
        let recognizer = UILongPressGestureRecognizer(target: self, action: #selector(handleLongPress))
        
        recognizer.minimumPressDuration = 0.5
        recognizer.delaysTouchesBegan = true
        collectionView.addGestureRecognizer(recognizer)
        collectionView.accessibilityLabel = "Library"
        
        DownloadSession.shared.displayDelegate = self
        
        self.navigationItem.rightBarButtonItem = UIBarButtonItem(barButtonSystemItem: .add, target: self, action: #selector(presentDoccumentPicker))
    }
    
    override func viewWillAppear(_ animated: Bool) {
        navigationController?.setNavigationBarHidden(false, animated: animated)
        super.viewWillAppear(animated)
    }
    
    override func viewWillDisappear(_ animated: Bool) {
        lastFlippedCell?.flipMenu()
        super.viewWillDisappear(animated)
    }
    
    override func viewWillTransition(to size: CGSize, with coordinator: UIViewControllerTransitionCoordinator) {
        super.viewWillTransition(to: size, with: coordinator)
        collectionView.collectionViewLayout.invalidateLayout()
    }
    
    enum GeneralScreenOrientation: String {
        case landscape
        case portrait
    }
    
    static let iPadLayoutNumberPerRow:[GeneralScreenOrientation: Int] = [.portrait: 4, .landscape: 5]
    static let iPhoneLayoutNumberPerRow:[GeneralScreenOrientation: Int] = [.portrait: 3, .landscape: 4]
    
    static let layoutNumberPerRow:[UIUserInterfaceIdiom:[GeneralScreenOrientation: Int]] = [
        .pad : LibraryViewController.iPadLayoutNumberPerRow,
        .phone : LibraryViewController.iPhoneLayoutNumberPerRow
    ]
    
    private var previousScreenOrientation: GeneralScreenOrientation?
    
    override func viewWillLayoutSubviews() {
        super.viewWillLayoutSubviews()
        
        let idiom = { () -> UIUserInterfaceIdiom in
            let tempIdion = UIDevice.current.userInterfaceIdiom
            return (tempIdion != .pad) ? .phone:.pad // ignnore carplay and others
        } ()
        
        let orientation = { () -> GeneralScreenOrientation in
            let deviceOrientation = UIDevice.current.orientation
            
            switch deviceOrientation {
            case .unknown, .portrait, .portraitUpsideDown:
                return GeneralScreenOrientation.portrait
            case .landscapeLeft, .landscapeRight:
                return GeneralScreenOrientation.landscape
            case .faceUp, .faceDown:
                return previousScreenOrientation ?? .portrait
            }
        } ()
        
        var layoutNumberPerRow:[UIUserInterfaceIdiom:[GeneralScreenOrientation: Int]] = [
            .pad : LibraryViewController.iPadLayoutNumberPerRow,
            .phone : LibraryViewController.iPhoneLayoutNumberPerRow
        ]
        
        previousScreenOrientation = orientation
        
        guard let deviceLayoutNumberPerRow = layoutNumberPerRow[idiom] else {return}
        guard let numberPerRow = deviceLayoutNumberPerRow[orientation] else {return}
        
        guard let flowLayout = self.collectionView.collectionViewLayout as? UICollectionViewFlowLayout else {return}
        let contentWith = collectionView.collectionViewLayout.collectionViewContentSize.width
        
        let minimumSpacing = CGFloat(5)
        let width = (contentWith - CGFloat(numberPerRow-1) * minimumSpacing) / CGFloat(numberPerRow)
        let height = width * 1.5 // Height/width ratio == 1.5
        
        flowLayout.minimumLineSpacing = minimumSpacing * 2
        flowLayout.minimumInteritemSpacing = minimumSpacing
        flowLayout.itemSize = CGSize(width: width, height: height)
    }
}

extension LibraryViewController {
    @objc func handleLongPress(gestureRecognizer: UILongPressGestureRecognizer) {
        if (gestureRecognizer.state != UIGestureRecognizerState.began) {
            return
        }
        
        let location = gestureRecognizer.location(in: collectionView)
        if let indexPath = collectionView.indexPathForItem(at: location) {
            let cell = collectionView.cellForItem(at: indexPath) as! PublicationCell
            
            cell.flipMenu()
        }
    }
}

// MARK: - Misc.
extension LibraryViewController: UIDocumentPickerDelegate {
    
    @objc func presentDoccumentPicker() {
        
        let listOfUTI = [String("org.idpf.epub-container"),
                         String("cx.c3.cbz-archive"),
                         String("com.readium.lcpl"),
                         String(kUTTypeText)]
        
        let documentPicker = UIDocumentPickerViewController(documentTypes: listOfUTI, in: .import)
        documentPicker.delegate = self
        self.present(documentPicker, animated: true, completion: nil)
    }
    
    public func documentPicker(_ controller: UIDocumentPickerViewController, didPickDocumentsAt urls: [URL]) {
        
        if controller.documentPickerMode != UIDocumentPickerMode.import {return}
        
        if let appDelegate = self.delegate as? AppDelegate {
            for url in urls {
                _ = appDelegate.addPublicationToLibrary(url: url, needUIUpdate: true)
            }
        }
    }
    
    public func documentPicker(_ controller: UIDocumentPickerViewController, didPickDocumentAt url: URL) {
        if let appDelegate = self.delegate as? AppDelegate {
            _ = appDelegate.addPublicationToLibrary(url: url, needUIUpdate: true)
        }
    }
}

// MARK: - CollectionView Datasource.
extension LibraryViewController: UICollectionViewDelegateFlowLayout, UICollectionViewDataSource {
    func collectionView(_ collectionView: UICollectionView, numberOfItemsInSection section: Int) -> Int {
        // No data to display.
        if downloadSet.count == 0 && publications.count == 0 {
            let noPublicationLabel = UILabel(frame: collectionView.frame)
            
            noPublicationLabel.text = "📖 Open EPUB/CBZ file to import"
            noPublicationLabel.textColor = UIColor.gray
            noPublicationLabel.textAlignment = .center
            collectionView.backgroundView = noPublicationLabel
            
            return 0
        }
        return downloadSet.count + publications.count
    }
    
    func collectionView(_ collectionView: UICollectionView, cellForItemAt indexPath: IndexPath) -> UICollectionViewCell {
        
        let cell = collectionView.dequeueReusableCell(withReuseIdentifier: "publicationCell", for: indexPath) as! PublicationCell
        cell.imageView.image = nil
        cell.progress = 0
        
        if indexPath.item < downloadSet.count {
            guard let task = downloadSet.object(at: indexPath.item) as? URLSessionDownloadTask else {return cell}
            if let ratio = downloadTaskToRatio[task] {
                cell.progress = ratio
            }
            return cell
        }
        
        let offset = indexPath.item-downloadSet.count
        let publication = publications[offset]
        
        cell.delegate = self
        cell.accessibilityLabel = publication.metadata.title
        
        let updateCellImage = { (theImage: UIImage) -> Void in
            let currentPubInfo = self.publications[offset]
            if (currentPubInfo.coverLink === publication.coverLink) {
                cell.imageView.image = theImage
                cell.applyShadows()
            }
        }
        
        // Load image and then apply the shadow.
        if let coverUrl = publication.uriTo(link: publication.coverLink) {
            
            let cacheKey = coverUrl.absoluteString
            if (ImageCache.default.imageCachedType(forKey: cacheKey).cached) {
                
                ImageCache.default.retrieveImage(forKey: cacheKey, options: nil) {
                    image, cacheType in
                    if let theImage = image {
                        updateCellImage(theImage)
                    } else {
                        print("Not exist in cache.")
                    }
                }
                
            } else {
                
                ImageDownloader.default.downloadImage(with: coverUrl, options: [], progressBlock: nil) { (image, error, url, data) in
                    if error != nil {
                        let flowLayout = collectionView.collectionViewLayout as? UICollectionViewFlowLayout
                        let textView = self.defaultCover(layout: flowLayout, publication: publication)
                        cell.imageView.image = UIImage.imageWithTextView(textView: textView)
                        cell.applyShadows()
                    } else {
                        guard let newImage = image else {return}
                        ImageCache.default.store(newImage, forKey: cacheKey)
                        updateCellImage(newImage)
                    }
                }
            }
            
        } else {
            
            let flowLayout = collectionView.collectionViewLayout as? UICollectionViewFlowLayout
            let textView = defaultCover(layout: flowLayout, publication: publication)
            cell.imageView.image = UIImage.imageWithTextView(textView: textView)
            cell.applyShadows()
        }
        
        return cell
    }
    
    internal func defaultCover(layout: UICollectionViewFlowLayout?, publication: Publication) -> UITextView {
        let width = layout?.itemSize.width ?? 0
        let height = layout?.itemSize.height ?? 0
        let titleTextView = UITextView(frame: CGRect(x: 0, y: 0, width: width, height: height))
        
        titleTextView.layer.borderWidth = 5.0
        titleTextView.layer.borderColor = #colorLiteral(red: 0.08269290555, green: 0.2627741129, blue: 0.3623990017, alpha: 1).cgColor
        titleTextView.backgroundColor = #colorLiteral(red: 0.05882352963, green: 0.180392161, blue: 0.2470588237, alpha: 1)
        titleTextView.textColor = #colorLiteral(red: 0.8639426257, green: 0.8639426257, blue: 0.8639426257, alpha: 1)
        titleTextView.text = publication.metadata.title.appending("\n_________") //Dirty styling.
        
        return titleTextView
    }
    
    func collectionView(_ collectionView: UICollectionView, didSelectItemAt indexPath: IndexPath) {
        
        let publication = publications[indexPath.row]
        
        guard let cell = collectionView.cellForItem(at: indexPath) else {return}
        cell.contentView.addSubview(self.loadingIndicator)
        collectionView.isUserInteractionEnabled = false
        
        let cleanup = {
            self.loadingIndicator.removeFromSuperview()
            collectionView.isUserInteractionEnabled = true
        }
        
        let successCallback = { (contentVC: UIViewController) in
            cleanup()
            let backItem = UIBarButtonItem()
            backItem.title = ""
            self.navigationItem.backBarButtonItem = backItem
            self.navigationController?.pushViewController(contentVC, animated: true)
        }
        
        let failCallback = { (message: String?) in
            cleanup()
            guard let failMessage = message else {return}
            self.infoAlert(title: "Error", message: failMessage)
        }
        
        loadPublication(publication: publication, success: successCallback, fail: failCallback)
    }
    
    func loadPublication(publication: Publication,
                         success: ((UIViewController)->Void)? = nil,
                         fail: ((String?) -> Void)? = nil) {
        
        // Get publication type
        let publicationType = PublicationType(rawString: publication.internalData["type"])
        
        switch publicationType {
        case .cbz:
            let cbzViewer = CbzViewController(for: publication, initialIndex: 0)
            success?(cbzViewer)
        case .epub:
            guard let publicationIdentifier = publication.metadata.identifier else {
                fail?("Invalid EPUB file")
                return
            }
            // Retrieve last read document/progression in that document.
            let userDefaults = UserDefaults.standard
            let index = userDefaults.integer(forKey: "\(publicationIdentifier)-document")
            let progression = userDefaults.double(forKey: "\(publicationIdentifier)-documentProgression")
            do {
                // Ask delegate to load that document.
                try delegate?.loadPublication(withId: publicationIdentifier, completion: { drm, error in
                    // Check if profile is supported.
                    
                    if let _ = error {
                        fail?(nil) // slient error
                        return
                    }
                    
                    if let profile = drm?.profile, !supportedProfiles.contains(profile) {
                        let message = "The profile of this DRM is not supported."
                        fail?(message)
                        return
                    }
                    
                    let epubViewer = EpubViewController(with: publication,
                                                        atIndex: index,
                                                        progression: progression, drm)
                    epubViewer.hidesBottomBarWhenPushed = true
                    success?(epubViewer)
                })
            } catch {
                fail?(error.localizedDescription)
            }
        default:
            fail?("Unsupported format")
        }
    }
    
    internal func infoAlert(title: String, message: String) {
        let alert = UIAlertController(title: title, message: message, preferredStyle: .alert)
        let dismissButton = UIAlertAction(title: "Ok", style: .cancel)
        
        alert.addAction(dismissButton)
        // Present alert.
        present(alert, animated: true)
    }
}

extension LibraryViewController: PublicationCellDelegate {

    func removePublicationFromLibrary(forCellAt indexPath: IndexPath) {
        let offset = downloadSet.count
        let index = indexPath.item-offset
        
        if index >= self.publications.count {return}
        
        let publication = self.publications[index]

        let removePublicationAlert = UIAlertController(title: "Are you sure?",
                                                       message: "This will remove the Publication from your library.",
                                                       preferredStyle: UIAlertControllerStyle.alert)
        let removeAction = UIAlertAction(title: "Remove", style: .destructive, handler: { alert in
            // Remove the publication from publicationServer and Documents folder.
            let newOffset = self.downloadSet.count
            guard let newIndex = self.publications.index(where: { (element) -> Bool in
                publication.metadata.identifier == element.metadata.identifier
            }) else {return}
            let newIndexPath = IndexPath(item: newOffset+newIndex, section: 0)
            
            self.delegate?.remove(publication)
            // Remove item from UI colletionView.
            self.collectionView.performBatchUpdates({
                self.collectionView.deleteItems(at: [newIndexPath])
            }, completion: nil)
        })
        let cancelAction = UIAlertAction(title: "Cancel", style: .cancel, handler: { alert in
            return
        })
        
        removePublicationAlert.addAction(removeAction)
        removePublicationAlert.addAction(cancelAction)
        present(removePublicationAlert, animated: true, completion: nil)
    }
    
    func displayInformation(forCellAt indexPath: IndexPath) {
        
        let storyboard = UIStoryboard(name: "Details", bundle: nil)
        let detailsView = storyboard.instantiateViewController(withIdentifier: "DetailsTableViewController") as! DetailsTableViewController
        let publication = publications[indexPath.row]
        
        detailsView.setup(publication: publication)
        navigationController?.pushViewController(detailsView, animated: true)
    }
    
    func cellFlipped(_ cell: PublicationCell) {
        lastFlippedCell?.flipMenu()
        lastFlippedCell = cell
    }
}

extension LibraryViewController: DownloadDisplayDelegate {
    
    func didStartDownload(task:URLSessionDownloadTask) {
        
        let offset = downloadSet.count
        downloadSet.add(task)
        downloadTaskToRatio[task] = 0
        let newIndexPath = IndexPath(item: offset, section: 0)
        
        self.collectionView.performBatchUpdates({
            self.collectionView.insertItems(at: [newIndexPath])
        }, completion: nil)
    }
    
    func didFinishDownload(task:URLSessionDownloadTask) {
        
        let newList = appDelegate.publicationServer.publications
        if newList.count == publications.count {return}
        
        publications = newList
        
        let offset = downloadSet.index(of: task)
        downloadSet.remove(task)
        downloadTaskToRatio.removeValue(forKey: task)
        
        let theIndexPath = IndexPath(item: offset, section: 0)
        let newIndexPath = IndexPath(item: downloadSet.count, section: 0)
        
        if newIndexPath == theIndexPath {
            self.collectionView.reloadItems(at: [newIndexPath])
            return
        }
        
        self.collectionView.performBatchUpdates({
            collectionView.moveItem(at: theIndexPath, to: newIndexPath)
        }, completion: { (_) in
            self.collectionView.reloadItems(at: [newIndexPath])
        })
    }
    
    func didFailWithError(task:URLSessionDownloadTask, error: Error?) {
        
        let offset = downloadSet.index(of: task)
        downloadSet.remove(task)
        downloadTaskToRatio.removeValue(forKey: task)
        let theIndexPath = IndexPath(item: offset, section: 0)
        
        self.collectionView.performBatchUpdates({
            collectionView.deleteItems(at: [theIndexPath])
        }, completion: nil)
    }
    
    func didUpdateDownloadPercentage(task:URLSessionDownloadTask, percentage: Float) {
        
        downloadTaskToRatio[task] = percentage
        
        let index = downloadSet.index(of: task)
        let indexPath = IndexPath(item: index, section: 0)
        
        DispatchQueue.main.async {
            guard let cell = self.collectionView.cellForItem(at: indexPath) as? PublicationCell else {return}
            cell.progress = percentage
        }
    }
    
    func reloadWith(downloadTask: URLSessionDownloadTask) {
        self.didFinishDownload(task: downloadTask)
    }
    
    func insertNewItemWithUpdatedDataSource() {
        self.publications = appDelegate.publicationServer.publications
        
        let offset = downloadSet.count
        let newIndexPath = IndexPath(item: offset, section: 0)
        
        collectionView.performBatchUpdates({
            collectionView.insertItems(at: [newIndexPath])
        }, completion: nil)
    }
}

class PublicationIndicator: UIView  {
    
    lazy var indicator: UIActivityIndicatorView =  {
        
        let result = UIActivityIndicatorView(activityIndicatorStyle: UIActivityIndicatorViewStyle.whiteLarge)
        result.translatesAutoresizingMaskIntoConstraints = false
        self.backgroundColor = UIColor(white: 0.3, alpha: 0.7)
        self.addSubview(result)
        
        let horizontalConstraint = NSLayoutConstraint(item: result, attribute: .centerX, relatedBy: .equal, toItem: self, attribute: .centerX, multiplier: 1.0, constant: 0.0)
        let verticalConstraint = NSLayoutConstraint(item: result, attribute: .centerY, relatedBy: .equal, toItem: self, attribute: .centerY, multiplier: 1.0, constant: 0.0)
        self.addConstraints([horizontalConstraint, verticalConstraint])
        
        return result
    } ()
    
    override func didMoveToSuperview() {
        super.didMoveToSuperview()
        
        guard let superView = self.superview else {return}
        self.translatesAutoresizingMaskIntoConstraints = false
        
        let horizontalConstraint = NSLayoutConstraint(item: self, attribute: .centerX, relatedBy: .equal, toItem: superView, attribute: .centerX, multiplier: 1.0, constant: 0.0)
        let verticalConstraint = NSLayoutConstraint(item: self, attribute: .centerY, relatedBy: .equal, toItem: superView, attribute: .centerY, multiplier: 1.0, constant: 0.0)
        let widthConstraint = NSLayoutConstraint(item: self, attribute: .width, relatedBy: .equal, toItem: superView, attribute: .width, multiplier: 1.0, constant: 0.0)
        let heightConstraint = NSLayoutConstraint(item: self, attribute: .height, relatedBy: .equal, toItem: superView, attribute: .height, multiplier: 1.0, constant: 0.0)
        
        superView.addConstraints([horizontalConstraint, verticalConstraint, widthConstraint, heightConstraint])
        
        self.indicator.startAnimating()
    }
    
    override func removeFromSuperview() {
        self.indicator.stopAnimating()
        super.removeFromSuperview()
    }
}<|MERGE_RESOLUTION|>--- conflicted
+++ resolved
@@ -58,15 +58,6 @@
             collectionView.dataSource = self
         }
     }
-<<<<<<< HEAD
-  
-  override func viewDidLoad() {
-    super.viewDidLoad()
-    
-    publications = appDelegate.publicationServer.publications
-    appDelegate.libraryViewController = self
-=======
->>>>>>> f09b939f
     
     override func viewDidLoad() {
         super.viewDidLoad()
