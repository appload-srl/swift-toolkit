--- conflicted
+++ resolved
@@ -37,7 +37,7 @@
     init(container: Factories, publication: Publication, atIndex index: Int, progression: Double?, _ drm: DRM?) {
         self.container = container
         stackView = UIStackView(frame: UIScreen.main.bounds)
-        navigator = NavigatorViewController(for: publication, initialIndex: index, initialProgression: progression)
+        navigator = NavigatorViewController(for: publication, initialIndex: index, initialProgression: progression, editingActions: [.lookup])
         
         fixedTopBar = BarView()
         fixedBottomBar = BarView()
@@ -110,42 +110,7 @@
       }
       
     }
-<<<<<<< HEAD
-
-=======
-    
-    init(with publication: Publication, atIndex index: Int, progression: Double?, _ drm: DRM?) {
-        stackView = UIStackView(frame: UIScreen.main.bounds)
-        navigator = NavigatorViewController(for: publication,
-                                            initialIndex: index,
-                                            initialProgression: progression,
-                                            editingActions: [.lookup])
-        
-        fixedTopBar = BarView()
-        fixedBottomBar = BarView()
-      
-        // UserSettingsViewController.
-        var storyboard = UIStoryboard(name: "UserSettings", bundle: nil)
-        
-        userSettingNavigationController =
-            (storyboard.instantiateViewController(withIdentifier: "UserSettingsNavigationController") as! UserSettingsNavigationController)
-        
-        if let drm = drm {
-            haveDrm = true
-            // DrmManagementViewController?
-            storyboard = UIStoryboard(name: "DrmManagement", bundle: nil)
-            drmManagementTVC =
-                (storyboard.instantiateViewController(withIdentifier: "DrmManagementTableViewController") as! DrmManagementTableViewController)
-            drmManagementTVC.viewModel = DRMViewModel.make(drm: drm)
-        }
-        super.init(nibName: nil, bundle: nil)
-    }
-    
-    deinit {
-        navigator.userSettings.save()
-    }
-    
->>>>>>> b57715d4
+
     @available(*, unavailable)
     required init?(coder aDecoder: NSCoder) {
         fatalError("init(coder:) has not been implemented")
