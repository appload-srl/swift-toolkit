--- conflicted
+++ resolved
@@ -115,11 +115,7 @@
     ///
     /// Properties are mutable for convenience when making a copy, but the `locations` property
     /// is immutable in `Locator`, for safety.
-<<<<<<< HEAD
-    public struct Locations: Equatable, Loggable, WarningLogger {
-=======
-    public struct Locations: Hashable, Loggable {
->>>>>>> 6db08e12
+    public struct Locations: Hashable, Loggable, WarningLogger {
         /// Contains one or more fragment in the resource referenced by the `Locator`.
         public var fragments: [String]
         /// Progression in the resource expressed as a percentage (between 0 and 1).
