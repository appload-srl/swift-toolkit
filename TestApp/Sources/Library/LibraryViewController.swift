--- conflicted
+++ resolved
@@ -132,15 +132,12 @@
 
     @objc func addBookFromDevice() {
         var types = DocumentTypes.main.supportedUTTypes
-<<<<<<< HEAD
         types.append(.text)
         
-=======
         if let type = UTType(String(kUTTypeText)) {
             types.append(type)
         }
 
->>>>>>> 23e22cfb
         let documentPicker = UIDocumentPickerViewController(forOpeningContentTypes: types)
         documentPicker.delegate = self
         present(documentPicker, animated: true, completion: nil)
