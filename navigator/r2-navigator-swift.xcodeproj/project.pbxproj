// !$*UTF8*$!
{
	archiveVersion = 1;
	classes = {
	};
	objectVersion = 46;
	objects = {

/* Begin PBXBuildFile section */
		03C3CC68222DBD8600A01731 /* R2Shared.framework in Frameworks */ = {isa = PBXBuildFile; fileRef = 03C3CC67222DBD8600A01731 /* R2Shared.framework */; };
		1D3A2F56218C85A100108B31 /* PageTransition.swift in Sources */ = {isa = PBXBuildFile; fileRef = 1D3A2F55218C85A100108B31 /* PageTransition.swift */; };
		CA0B3AC3222EE555006D9363 /* PDFNavigatorViewController.swift in Sources */ = {isa = PBXBuildFile; fileRef = CA0B3AC2222EE555006D9363 /* PDFNavigatorViewController.swift */; };
<<<<<<< HEAD
		CACE851F225CDE3400E19E8B /* FixedWebView.swift in Sources */ = {isa = PBXBuildFile; fileRef = CACE851E225CDE3300E19E8B /* FixedWebView.swift */; };
		CACE8521225CDFB000E19E8B /* ReflowableWebView.swift in Sources */ = {isa = PBXBuildFile; fileRef = CACE8520225CDFB000E19E8B /* ReflowableWebView.swift */; };
=======
		CAB9086B22492D4C00711C3F /* Navigator.swift in Sources */ = {isa = PBXBuildFile; fileRef = CAB9086A22492D4C00711C3F /* Navigator.swift */; };
		CACE84F82254BE5F00E19E8B /* PDFDocumentView.swift in Sources */ = {isa = PBXBuildFile; fileRef = CACE84F72254BE5F00E19E8B /* PDFDocumentView.swift */; };
		CACE84FB2254BFEE00E19E8B /* EditingAction.swift in Sources */ = {isa = PBXBuildFile; fileRef = CACE84FA2254BFEE00E19E8B /* EditingAction.swift */; };
>>>>>>> 773e6f7d
		F341C2711F506ED5005E6758 /* UserSettings.swift in Sources */ = {isa = PBXBuildFile; fileRef = F341C2701F506ED5005E6758 /* UserSettings.swift */; };
		F3E7D3D41F4D83B000DF166D /* r2-navigator-swift.h in Headers */ = {isa = PBXBuildFile; fileRef = F3E7D3C61F4D83B000DF166D /* r2-navigator-swift.h */; settings = {ATTRIBUTES = (Public, ); }; };
		F3E7D3DE1F4D845B00DF166D /* BinaryLocation.swift in Sources */ = {isa = PBXBuildFile; fileRef = F3E7D3DD1F4D845B00DF166D /* BinaryLocation.swift */; };
		F3E7D3E01F4D847E00DF166D /* Disjunction.swift in Sources */ = {isa = PBXBuildFile; fileRef = F3E7D3DF1F4D847E00DF166D /* Disjunction.swift */; };
		F3E7D3E21F4D84A000DF166D /* EPUBNavigatorViewController.swift in Sources */ = {isa = PBXBuildFile; fileRef = F3E7D3E11F4D84A000DF166D /* EPUBNavigatorViewController.swift */; };
		F3E7D3E41F4D84DC00DF166D /* TriptychView.swift in Sources */ = {isa = PBXBuildFile; fileRef = F3E7D3E31F4D84DC00DF166D /* TriptychView.swift */; };
		F3E7D3E61F4D84EF00DF166D /* WebView.swift in Sources */ = {isa = PBXBuildFile; fileRef = F3E7D3E51F4D84EF00DF166D /* WebView.swift */; };
		F3E7D42E1F4EE0FE00DF166D /* CBZNavigatorViewController.swift in Sources */ = {isa = PBXBuildFile; fileRef = F3E7D42D1F4EE0FE00DF166D /* CBZNavigatorViewController.swift */; };
/* End PBXBuildFile section */

/* Begin PBXFileReference section */
		03C3CC67222DBD8600A01731 /* R2Shared.framework */ = {isa = PBXFileReference; explicitFileType = wrapper.framework; path = R2Shared.framework; sourceTree = BUILT_PRODUCTS_DIR; };
		1D3A2F55218C85A100108B31 /* PageTransition.swift */ = {isa = PBXFileReference; lastKnownFileType = sourcecode.swift; path = PageTransition.swift; sourceTree = "<group>"; };
		CA0B3AC2222EE555006D9363 /* PDFNavigatorViewController.swift */ = {isa = PBXFileReference; lastKnownFileType = sourcecode.swift; path = PDFNavigatorViewController.swift; sourceTree = "<group>"; };
<<<<<<< HEAD
		CACE851E225CDE3300E19E8B /* FixedWebView.swift */ = {isa = PBXFileReference; lastKnownFileType = sourcecode.swift; path = FixedWebView.swift; sourceTree = "<group>"; };
		CACE8520225CDFB000E19E8B /* ReflowableWebView.swift */ = {isa = PBXFileReference; lastKnownFileType = sourcecode.swift; path = ReflowableWebView.swift; sourceTree = "<group>"; };
=======
		CAB9086A22492D4C00711C3F /* Navigator.swift */ = {isa = PBXFileReference; lastKnownFileType = sourcecode.swift; path = Navigator.swift; sourceTree = "<group>"; };
		CACE84F72254BE5F00E19E8B /* PDFDocumentView.swift */ = {isa = PBXFileReference; lastKnownFileType = sourcecode.swift; path = PDFDocumentView.swift; sourceTree = "<group>"; };
		CACE84FA2254BFEE00E19E8B /* EditingAction.swift */ = {isa = PBXFileReference; lastKnownFileType = sourcecode.swift; path = EditingAction.swift; sourceTree = "<group>"; };
>>>>>>> 773e6f7d
		F341C2701F506ED5005E6758 /* UserSettings.swift */ = {isa = PBXFileReference; fileEncoding = 4; lastKnownFileType = sourcecode.swift; path = UserSettings.swift; sourceTree = "<group>"; };
		F3E7D3C31F4D83B000DF166D /* R2Navigator.framework */ = {isa = PBXFileReference; explicitFileType = wrapper.framework; includeInIndex = 0; path = R2Navigator.framework; sourceTree = BUILT_PRODUCTS_DIR; };
		F3E7D3C61F4D83B000DF166D /* r2-navigator-swift.h */ = {isa = PBXFileReference; lastKnownFileType = sourcecode.c.h; path = "r2-navigator-swift.h"; sourceTree = "<group>"; };
		F3E7D3C71F4D83B000DF166D /* Info.plist */ = {isa = PBXFileReference; lastKnownFileType = text.plist.xml; path = Info.plist; sourceTree = "<group>"; };
		F3E7D3D11F4D83B000DF166D /* r2_navigator_swiftTests.swift */ = {isa = PBXFileReference; lastKnownFileType = sourcecode.swift; path = r2_navigator_swiftTests.swift; sourceTree = "<group>"; };
		F3E7D3D31F4D83B000DF166D /* Info.plist */ = {isa = PBXFileReference; lastKnownFileType = text.plist.xml; path = Info.plist; sourceTree = "<group>"; };
		F3E7D3DD1F4D845B00DF166D /* BinaryLocation.swift */ = {isa = PBXFileReference; fileEncoding = 4; lastKnownFileType = sourcecode.swift; path = BinaryLocation.swift; sourceTree = "<group>"; };
		F3E7D3DF1F4D847E00DF166D /* Disjunction.swift */ = {isa = PBXFileReference; fileEncoding = 4; lastKnownFileType = sourcecode.swift; path = Disjunction.swift; sourceTree = "<group>"; };
		F3E7D3E11F4D84A000DF166D /* EPUBNavigatorViewController.swift */ = {isa = PBXFileReference; fileEncoding = 4; lastKnownFileType = sourcecode.swift; path = EPUBNavigatorViewController.swift; sourceTree = "<group>"; };
		F3E7D3E31F4D84DC00DF166D /* TriptychView.swift */ = {isa = PBXFileReference; fileEncoding = 4; lastKnownFileType = sourcecode.swift; path = TriptychView.swift; sourceTree = "<group>"; };
		F3E7D3E51F4D84EF00DF166D /* WebView.swift */ = {isa = PBXFileReference; fileEncoding = 4; lastKnownFileType = sourcecode.swift; path = WebView.swift; sourceTree = "<group>"; };
		F3E7D42D1F4EE0FE00DF166D /* CBZNavigatorViewController.swift */ = {isa = PBXFileReference; fileEncoding = 4; lastKnownFileType = sourcecode.swift; path = CBZNavigatorViewController.swift; sourceTree = "<group>"; };
/* End PBXFileReference section */

/* Begin PBXFrameworksBuildPhase section */
		F3E7D3BF1F4D83B000DF166D /* Frameworks */ = {
			isa = PBXFrameworksBuildPhase;
			buildActionMask = 2147483647;
			files = (
				03C3CC68222DBD8600A01731 /* R2Shared.framework in Frameworks */,
			);
			runOnlyForDeploymentPostprocessing = 0;
		};
/* End PBXFrameworksBuildPhase section */

/* Begin PBXGroup section */
		CA0B3AC1222EE530006D9363 /* PDF */ = {
			isa = PBXGroup;
			children = (
				CA0B3AC2222EE555006D9363 /* PDFNavigatorViewController.swift */,
				CACE84F72254BE5F00E19E8B /* PDFDocumentView.swift */,
			);
			path = PDF;
			sourceTree = "<group>";
		};
		F3E7D3B91F4D83B000DF166D = {
			isa = PBXGroup;
			children = (
				F3E7D3C51F4D83B000DF166D /* r2-navigator-swift */,
				F3E7D3D01F4D83B000DF166D /* r2-navigator-swiftTests */,
				F3E7D3C41F4D83B000DF166D /* Products */,
				F3E7D3E71F4DC40800DF166D /* Frameworks */,
			);
			sourceTree = "<group>";
		};
		F3E7D3C41F4D83B000DF166D /* Products */ = {
			isa = PBXGroup;
			children = (
				F3E7D3C31F4D83B000DF166D /* R2Navigator.framework */,
			);
			name = Products;
			sourceTree = "<group>";
		};
		F3E7D3C51F4D83B000DF166D /* r2-navigator-swift */ = {
			isa = PBXGroup;
			children = (
				F3E7D3C61F4D83B000DF166D /* r2-navigator-swift.h */,
				F3E7D3C71F4D83B000DF166D /* Info.plist */,
				CAB9086A22492D4C00711C3F /* Navigator.swift */,
				CACE84FA2254BFEE00E19E8B /* EditingAction.swift */,
				CA0B3AC1222EE530006D9363 /* PDF */,
				F3E7D42C1F4EE0DB00DF166D /* CBZ */,
				F3E7D42B1F4EE0D200DF166D /* EPUB */,
			);
			path = "r2-navigator-swift";
			sourceTree = "<group>";
		};
		F3E7D3D01F4D83B000DF166D /* r2-navigator-swiftTests */ = {
			isa = PBXGroup;
			children = (
				F3E7D3D11F4D83B000DF166D /* r2_navigator_swiftTests.swift */,
				F3E7D3D31F4D83B000DF166D /* Info.plist */,
			);
			path = "r2-navigator-swiftTests";
			sourceTree = "<group>";
		};
		F3E7D3E71F4DC40800DF166D /* Frameworks */ = {
			isa = PBXGroup;
			children = (
				03C3CC67222DBD8600A01731 /* R2Shared.framework */,
			);
			name = Frameworks;
			sourceTree = "<group>";
		};
		F3E7D42B1F4EE0D200DF166D /* EPUB */ = {
			isa = PBXGroup;
			children = (
				F3E7D3E11F4D84A000DF166D /* EPUBNavigatorViewController.swift */,
				F3E7D3E31F4D84DC00DF166D /* TriptychView.swift */,
				F3E7D3E51F4D84EF00DF166D /* WebView.swift */,
				CACE851E225CDE3300E19E8B /* FixedWebView.swift */,
				CACE8520225CDFB000E19E8B /* ReflowableWebView.swift */,
				F3E7D3DD1F4D845B00DF166D /* BinaryLocation.swift */,
				F3E7D3DF1F4D847E00DF166D /* Disjunction.swift */,
				F341C2701F506ED5005E6758 /* UserSettings.swift */,
				1D3A2F55218C85A100108B31 /* PageTransition.swift */,
			);
			name = EPUB;
			sourceTree = "<group>";
		};
		F3E7D42C1F4EE0DB00DF166D /* CBZ */ = {
			isa = PBXGroup;
			children = (
				F3E7D42D1F4EE0FE00DF166D /* CBZNavigatorViewController.swift */,
			);
			name = CBZ;
			sourceTree = "<group>";
		};
/* End PBXGroup section */

/* Begin PBXHeadersBuildPhase section */
		F3E7D3C01F4D83B000DF166D /* Headers */ = {
			isa = PBXHeadersBuildPhase;
			buildActionMask = 2147483647;
			files = (
				F3E7D3D41F4D83B000DF166D /* r2-navigator-swift.h in Headers */,
			);
			runOnlyForDeploymentPostprocessing = 0;
		};
/* End PBXHeadersBuildPhase section */

/* Begin PBXNativeTarget section */
		F3E7D3C21F4D83B000DF166D /* r2-navigator-swift */ = {
			isa = PBXNativeTarget;
			buildConfigurationList = F3E7D3D71F4D83B000DF166D /* Build configuration list for PBXNativeTarget "r2-navigator-swift" */;
			buildPhases = (
				F3E7D3BE1F4D83B000DF166D /* Sources */,
				F3E7D3BF1F4D83B000DF166D /* Frameworks */,
				F3E7D3C01F4D83B000DF166D /* Headers */,
				F3E7D3C11F4D83B000DF166D /* Resources */,
			);
			buildRules = (
			);
			dependencies = (
			);
			name = "r2-navigator-swift";
			productName = "r2-navigator-swift";
			productReference = F3E7D3C31F4D83B000DF166D /* R2Navigator.framework */;
			productType = "com.apple.product-type.framework";
		};
/* End PBXNativeTarget section */

/* Begin PBXProject section */
		F3E7D3BA1F4D83B000DF166D /* Project object */ = {
			isa = PBXProject;
			attributes = {
				LastSwiftUpdateCheck = 0830;
				LastUpgradeCheck = 0930;
				ORGANIZATIONNAME = Readium;
				TargetAttributes = {
					F3E7D3C21F4D83B000DF166D = {
						CreatedOnToolsVersion = 8.3.3;
						LastSwiftMigration = 1010;
						ProvisioningStyle = Manual;
					};
				};
			};
			buildConfigurationList = F3E7D3BD1F4D83B000DF166D /* Build configuration list for PBXProject "r2-navigator-swift" */;
			compatibilityVersion = "Xcode 3.2";
			developmentRegion = English;
			hasScannedForEncodings = 0;
			knownRegions = (
				en,
			);
			mainGroup = F3E7D3B91F4D83B000DF166D;
			productRefGroup = F3E7D3C41F4D83B000DF166D /* Products */;
			projectDirPath = "";
			projectRoot = "";
			targets = (
				F3E7D3C21F4D83B000DF166D /* r2-navigator-swift */,
			);
		};
/* End PBXProject section */

/* Begin PBXResourcesBuildPhase section */
		F3E7D3C11F4D83B000DF166D /* Resources */ = {
			isa = PBXResourcesBuildPhase;
			buildActionMask = 2147483647;
			files = (
			);
			runOnlyForDeploymentPostprocessing = 0;
		};
/* End PBXResourcesBuildPhase section */

/* Begin PBXSourcesBuildPhase section */
		F3E7D3BE1F4D83B000DF166D /* Sources */ = {
			isa = PBXSourcesBuildPhase;
			buildActionMask = 2147483647;
			files = (
				F3E7D3E21F4D84A000DF166D /* EPUBNavigatorViewController.swift in Sources */,
				CAB9086B22492D4C00711C3F /* Navigator.swift in Sources */,
				CA0B3AC3222EE555006D9363 /* PDFNavigatorViewController.swift in Sources */,
				F3E7D3E61F4D84EF00DF166D /* WebView.swift in Sources */,
				F3E7D42E1F4EE0FE00DF166D /* CBZNavigatorViewController.swift in Sources */,
				F3E7D3E01F4D847E00DF166D /* Disjunction.swift in Sources */,
				CACE84FB2254BFEE00E19E8B /* EditingAction.swift in Sources */,
				F341C2711F506ED5005E6758 /* UserSettings.swift in Sources */,
				CACE851F225CDE3400E19E8B /* FixedWebView.swift in Sources */,
				F3E7D3DE1F4D845B00DF166D /* BinaryLocation.swift in Sources */,
				CACE84F82254BE5F00E19E8B /* PDFDocumentView.swift in Sources */,
				F3E7D3E41F4D84DC00DF166D /* TriptychView.swift in Sources */,
				CACE8521225CDFB000E19E8B /* ReflowableWebView.swift in Sources */,
				1D3A2F56218C85A100108B31 /* PageTransition.swift in Sources */,
			);
			runOnlyForDeploymentPostprocessing = 0;
		};
/* End PBXSourcesBuildPhase section */

/* Begin XCBuildConfiguration section */
		F3E7D3D51F4D83B000DF166D /* Debug */ = {
			isa = XCBuildConfiguration;
			buildSettings = {
				ALWAYS_SEARCH_USER_PATHS = NO;
				CLANG_ANALYZER_NONNULL = YES;
				CLANG_ANALYZER_NUMBER_OBJECT_CONVERSION = YES_AGGRESSIVE;
				CLANG_CXX_LANGUAGE_STANDARD = "gnu++0x";
				CLANG_CXX_LIBRARY = "libc++";
				CLANG_ENABLE_MODULES = YES;
				CLANG_ENABLE_OBJC_ARC = YES;
				CLANG_WARN_BLOCK_CAPTURE_AUTORELEASING = YES;
				CLANG_WARN_BOOL_CONVERSION = YES;
				CLANG_WARN_COMMA = YES;
				CLANG_WARN_CONSTANT_CONVERSION = YES;
				CLANG_WARN_DEPRECATED_OBJC_IMPLEMENTATIONS = YES;
				CLANG_WARN_DIRECT_OBJC_ISA_USAGE = YES_ERROR;
				CLANG_WARN_DOCUMENTATION_COMMENTS = YES;
				CLANG_WARN_EMPTY_BODY = YES;
				CLANG_WARN_ENUM_CONVERSION = YES;
				CLANG_WARN_INFINITE_RECURSION = YES;
				CLANG_WARN_INT_CONVERSION = YES;
				CLANG_WARN_NON_LITERAL_NULL_CONVERSION = YES;
				CLANG_WARN_OBJC_IMPLICIT_RETAIN_SELF = YES;
				CLANG_WARN_OBJC_LITERAL_CONVERSION = YES;
				CLANG_WARN_OBJC_ROOT_CLASS = YES_ERROR;
				CLANG_WARN_RANGE_LOOP_ANALYSIS = YES;
				CLANG_WARN_STRICT_PROTOTYPES = YES;
				CLANG_WARN_SUSPICIOUS_MOVE = YES;
				CLANG_WARN_UNREACHABLE_CODE = YES;
				CLANG_WARN__DUPLICATE_METHOD_MATCH = YES;
				"CODE_SIGN_IDENTITY[sdk=iphoneos*]" = "iPhone Developer";
				COPY_PHASE_STRIP = NO;
				CURRENT_PROJECT_VERSION = 1;
				DEBUG_INFORMATION_FORMAT = dwarf;
				ENABLE_STRICT_OBJC_MSGSEND = YES;
				ENABLE_TESTABILITY = YES;
				GCC_C_LANGUAGE_STANDARD = gnu99;
				GCC_DYNAMIC_NO_PIC = NO;
				GCC_NO_COMMON_BLOCKS = YES;
				GCC_OPTIMIZATION_LEVEL = 0;
				GCC_PREPROCESSOR_DEFINITIONS = (
					"DEBUG=1",
					"$(inherited)",
				);
				GCC_WARN_64_TO_32_BIT_CONVERSION = YES;
				GCC_WARN_ABOUT_RETURN_TYPE = YES_ERROR;
				GCC_WARN_UNDECLARED_SELECTOR = YES;
				GCC_WARN_UNINITIALIZED_AUTOS = YES_AGGRESSIVE;
				GCC_WARN_UNUSED_FUNCTION = YES;
				GCC_WARN_UNUSED_VARIABLE = YES;
				IPHONEOS_DEPLOYMENT_TARGET = 10.3;
				MTL_ENABLE_DEBUG_INFO = YES;
				ONLY_ACTIVE_ARCH = YES;
				PRODUCT_NAME = "";
				SDKROOT = iphoneos;
				SWIFT_ACTIVE_COMPILATION_CONDITIONS = DEBUG;
				SWIFT_OPTIMIZATION_LEVEL = "-Onone";
				TARGETED_DEVICE_FAMILY = "1,2";
				VERSIONING_SYSTEM = "apple-generic";
				VERSION_INFO_PREFIX = "";
			};
			name = Debug;
		};
		F3E7D3D61F4D83B000DF166D /* Release */ = {
			isa = XCBuildConfiguration;
			buildSettings = {
				ALWAYS_SEARCH_USER_PATHS = NO;
				CLANG_ANALYZER_NONNULL = YES;
				CLANG_ANALYZER_NUMBER_OBJECT_CONVERSION = YES_AGGRESSIVE;
				CLANG_CXX_LANGUAGE_STANDARD = "gnu++0x";
				CLANG_CXX_LIBRARY = "libc++";
				CLANG_ENABLE_MODULES = YES;
				CLANG_ENABLE_OBJC_ARC = YES;
				CLANG_WARN_BLOCK_CAPTURE_AUTORELEASING = YES;
				CLANG_WARN_BOOL_CONVERSION = YES;
				CLANG_WARN_COMMA = YES;
				CLANG_WARN_CONSTANT_CONVERSION = YES;
				CLANG_WARN_DEPRECATED_OBJC_IMPLEMENTATIONS = YES;
				CLANG_WARN_DIRECT_OBJC_ISA_USAGE = YES_ERROR;
				CLANG_WARN_DOCUMENTATION_COMMENTS = YES;
				CLANG_WARN_EMPTY_BODY = YES;
				CLANG_WARN_ENUM_CONVERSION = YES;
				CLANG_WARN_INFINITE_RECURSION = YES;
				CLANG_WARN_INT_CONVERSION = YES;
				CLANG_WARN_NON_LITERAL_NULL_CONVERSION = YES;
				CLANG_WARN_OBJC_IMPLICIT_RETAIN_SELF = YES;
				CLANG_WARN_OBJC_LITERAL_CONVERSION = YES;
				CLANG_WARN_OBJC_ROOT_CLASS = YES_ERROR;
				CLANG_WARN_RANGE_LOOP_ANALYSIS = YES;
				CLANG_WARN_STRICT_PROTOTYPES = YES;
				CLANG_WARN_SUSPICIOUS_MOVE = YES;
				CLANG_WARN_UNREACHABLE_CODE = YES;
				CLANG_WARN__DUPLICATE_METHOD_MATCH = YES;
				"CODE_SIGN_IDENTITY[sdk=iphoneos*]" = "iPhone Developer";
				COPY_PHASE_STRIP = NO;
				CURRENT_PROJECT_VERSION = 1;
				DEBUG_INFORMATION_FORMAT = "dwarf-with-dsym";
				ENABLE_NS_ASSERTIONS = NO;
				ENABLE_STRICT_OBJC_MSGSEND = YES;
				GCC_C_LANGUAGE_STANDARD = gnu99;
				GCC_NO_COMMON_BLOCKS = YES;
				GCC_WARN_64_TO_32_BIT_CONVERSION = YES;
				GCC_WARN_ABOUT_RETURN_TYPE = YES_ERROR;
				GCC_WARN_UNDECLARED_SELECTOR = YES;
				GCC_WARN_UNINITIALIZED_AUTOS = YES_AGGRESSIVE;
				GCC_WARN_UNUSED_FUNCTION = YES;
				GCC_WARN_UNUSED_VARIABLE = YES;
				IPHONEOS_DEPLOYMENT_TARGET = 10.3;
				MTL_ENABLE_DEBUG_INFO = NO;
				PRODUCT_NAME = "";
				SDKROOT = iphoneos;
				SWIFT_OPTIMIZATION_LEVEL = "-Owholemodule";
				TARGETED_DEVICE_FAMILY = "1,2";
				VALIDATE_PRODUCT = YES;
				VERSIONING_SYSTEM = "apple-generic";
				VERSION_INFO_PREFIX = "";
			};
			name = Release;
		};
		F3E7D3D81F4D83B000DF166D /* Debug */ = {
			isa = XCBuildConfiguration;
			buildSettings = {
				CLANG_ENABLE_MODULES = YES;
				CODE_SIGN_IDENTITY = "";
				CODE_SIGN_STYLE = Manual;
				DEFINES_MODULE = YES;
				DEVELOPMENT_TEAM = "";
				DYLIB_COMPATIBILITY_VERSION = 1;
				DYLIB_CURRENT_VERSION = 1;
				DYLIB_INSTALL_NAME_BASE = "@rpath";
				FRAMEWORK_SEARCH_PATHS = (
					"$(inherited)",
					"$(PROJECT_DIR)/Carthage/Build/iOS",
				);
				INFOPLIST_FILE = "r2-navigator-swift/Info.plist";
				INSTALL_PATH = "$(LOCAL_LIBRARY_DIR)/Frameworks";
				IPHONEOS_DEPLOYMENT_TARGET = 9.0;
				LD_RUNPATH_SEARCH_PATHS = "$(inherited) @executable_path/Frameworks";
				PRODUCT_BUNDLE_IDENTIFIER = "org.readium.r2-navigator-swift";
				PRODUCT_NAME = R2Navigator;
				PROVISIONING_PROFILE_SPECIFIER = "";
				SKIP_INSTALL = YES;
				SWIFT_OPTIMIZATION_LEVEL = "-Onone";
				SWIFT_VERSION = 4.2;
			};
			name = Debug;
		};
		F3E7D3D91F4D83B000DF166D /* Release */ = {
			isa = XCBuildConfiguration;
			buildSettings = {
				CLANG_ENABLE_MODULES = YES;
				CODE_SIGN_IDENTITY = "";
				CODE_SIGN_STYLE = Manual;
				DEFINES_MODULE = YES;
				DEVELOPMENT_TEAM = "";
				DYLIB_COMPATIBILITY_VERSION = 1;
				DYLIB_CURRENT_VERSION = 1;
				DYLIB_INSTALL_NAME_BASE = "@rpath";
				FRAMEWORK_SEARCH_PATHS = (
					"$(inherited)",
					"$(PROJECT_DIR)/Carthage/Build/iOS",
				);
				INFOPLIST_FILE = "r2-navigator-swift/Info.plist";
				INSTALL_PATH = "$(LOCAL_LIBRARY_DIR)/Frameworks";
				IPHONEOS_DEPLOYMENT_TARGET = 9.0;
				LD_RUNPATH_SEARCH_PATHS = "$(inherited) @executable_path/Frameworks";
				PRODUCT_BUNDLE_IDENTIFIER = "org.readium.r2-navigator-swift";
				PRODUCT_NAME = R2Navigator;
				PROVISIONING_PROFILE_SPECIFIER = "";
				SKIP_INSTALL = YES;
				SWIFT_VERSION = 4.2;
			};
			name = Release;
		};
/* End XCBuildConfiguration section */

/* Begin XCConfigurationList section */
		F3E7D3BD1F4D83B000DF166D /* Build configuration list for PBXProject "r2-navigator-swift" */ = {
			isa = XCConfigurationList;
			buildConfigurations = (
				F3E7D3D51F4D83B000DF166D /* Debug */,
				F3E7D3D61F4D83B000DF166D /* Release */,
			);
			defaultConfigurationIsVisible = 0;
			defaultConfigurationName = Release;
		};
		F3E7D3D71F4D83B000DF166D /* Build configuration list for PBXNativeTarget "r2-navigator-swift" */ = {
			isa = XCConfigurationList;
			buildConfigurations = (
				F3E7D3D81F4D83B000DF166D /* Debug */,
				F3E7D3D91F4D83B000DF166D /* Release */,
			);
			defaultConfigurationIsVisible = 0;
			defaultConfigurationName = Release;
		};
/* End XCConfigurationList section */
	};
	rootObject = F3E7D3BA1F4D83B000DF166D /* Project object */;
}<|MERGE_RESOLUTION|>--- conflicted
+++ resolved
@@ -10,14 +10,11 @@
 		03C3CC68222DBD8600A01731 /* R2Shared.framework in Frameworks */ = {isa = PBXBuildFile; fileRef = 03C3CC67222DBD8600A01731 /* R2Shared.framework */; };
 		1D3A2F56218C85A100108B31 /* PageTransition.swift in Sources */ = {isa = PBXBuildFile; fileRef = 1D3A2F55218C85A100108B31 /* PageTransition.swift */; };
 		CA0B3AC3222EE555006D9363 /* PDFNavigatorViewController.swift in Sources */ = {isa = PBXBuildFile; fileRef = CA0B3AC2222EE555006D9363 /* PDFNavigatorViewController.swift */; };
-<<<<<<< HEAD
 		CACE851F225CDE3400E19E8B /* FixedWebView.swift in Sources */ = {isa = PBXBuildFile; fileRef = CACE851E225CDE3300E19E8B /* FixedWebView.swift */; };
 		CACE8521225CDFB000E19E8B /* ReflowableWebView.swift in Sources */ = {isa = PBXBuildFile; fileRef = CACE8520225CDFB000E19E8B /* ReflowableWebView.swift */; };
-=======
 		CAB9086B22492D4C00711C3F /* Navigator.swift in Sources */ = {isa = PBXBuildFile; fileRef = CAB9086A22492D4C00711C3F /* Navigator.swift */; };
 		CACE84F82254BE5F00E19E8B /* PDFDocumentView.swift in Sources */ = {isa = PBXBuildFile; fileRef = CACE84F72254BE5F00E19E8B /* PDFDocumentView.swift */; };
 		CACE84FB2254BFEE00E19E8B /* EditingAction.swift in Sources */ = {isa = PBXBuildFile; fileRef = CACE84FA2254BFEE00E19E8B /* EditingAction.swift */; };
->>>>>>> 773e6f7d
 		F341C2711F506ED5005E6758 /* UserSettings.swift in Sources */ = {isa = PBXBuildFile; fileRef = F341C2701F506ED5005E6758 /* UserSettings.swift */; };
 		F3E7D3D41F4D83B000DF166D /* r2-navigator-swift.h in Headers */ = {isa = PBXBuildFile; fileRef = F3E7D3C61F4D83B000DF166D /* r2-navigator-swift.h */; settings = {ATTRIBUTES = (Public, ); }; };
 		F3E7D3DE1F4D845B00DF166D /* BinaryLocation.swift in Sources */ = {isa = PBXBuildFile; fileRef = F3E7D3DD1F4D845B00DF166D /* BinaryLocation.swift */; };
@@ -32,14 +29,11 @@
 		03C3CC67222DBD8600A01731 /* R2Shared.framework */ = {isa = PBXFileReference; explicitFileType = wrapper.framework; path = R2Shared.framework; sourceTree = BUILT_PRODUCTS_DIR; };
 		1D3A2F55218C85A100108B31 /* PageTransition.swift */ = {isa = PBXFileReference; lastKnownFileType = sourcecode.swift; path = PageTransition.swift; sourceTree = "<group>"; };
 		CA0B3AC2222EE555006D9363 /* PDFNavigatorViewController.swift */ = {isa = PBXFileReference; lastKnownFileType = sourcecode.swift; path = PDFNavigatorViewController.swift; sourceTree = "<group>"; };
-<<<<<<< HEAD
 		CACE851E225CDE3300E19E8B /* FixedWebView.swift */ = {isa = PBXFileReference; lastKnownFileType = sourcecode.swift; path = FixedWebView.swift; sourceTree = "<group>"; };
 		CACE8520225CDFB000E19E8B /* ReflowableWebView.swift */ = {isa = PBXFileReference; lastKnownFileType = sourcecode.swift; path = ReflowableWebView.swift; sourceTree = "<group>"; };
-=======
 		CAB9086A22492D4C00711C3F /* Navigator.swift */ = {isa = PBXFileReference; lastKnownFileType = sourcecode.swift; path = Navigator.swift; sourceTree = "<group>"; };
 		CACE84F72254BE5F00E19E8B /* PDFDocumentView.swift */ = {isa = PBXFileReference; lastKnownFileType = sourcecode.swift; path = PDFDocumentView.swift; sourceTree = "<group>"; };
 		CACE84FA2254BFEE00E19E8B /* EditingAction.swift */ = {isa = PBXFileReference; lastKnownFileType = sourcecode.swift; path = EditingAction.swift; sourceTree = "<group>"; };
->>>>>>> 773e6f7d
 		F341C2701F506ED5005E6758 /* UserSettings.swift */ = {isa = PBXFileReference; fileEncoding = 4; lastKnownFileType = sourcecode.swift; path = UserSettings.swift; sourceTree = "<group>"; };
 		F3E7D3C31F4D83B000DF166D /* R2Navigator.framework */ = {isa = PBXFileReference; explicitFileType = wrapper.framework; includeInIndex = 0; path = R2Navigator.framework; sourceTree = BUILT_PRODUCTS_DIR; };
 		F3E7D3C61F4D83B000DF166D /* r2-navigator-swift.h */ = {isa = PBXFileReference; lastKnownFileType = sourcecode.c.h; path = "r2-navigator-swift.h"; sourceTree = "<group>"; };
