--- conflicted
+++ resolved
@@ -94,7 +94,6 @@
     init(db: Database) {
         self.db = db
     }
-<<<<<<< HEAD
     
     func save(_ book: inout Book) async throws {
         book = try await db.write { [book] db in
@@ -103,7 +102,10 @@
     }
     
     func all() -> AnyPublisher<[Book], Never> {
-=======
+        db.observe { db in
+            try Book.order(Book.Columns.created).fetchAll(db)
+        }
+    }
 
     func get(_ id: Book.Id) async throws -> Book? {
         try await db.read { db in
@@ -118,47 +120,45 @@
     }
 
     func all() -> AnyPublisher<[Book], Error> {
->>>>>>> 23e22cfb
         db.observe { db in
             try Book.order(Book.Columns.created).fetchAll(db)
         }
     }
-<<<<<<< HEAD
     
     func add(_ book: Book) -> AnyPublisher<Book.Id, Error> {
         return db.writePublisher { db in
-=======
-
-    @discardableResult
-    func add(_ book: Book) async throws -> Book.Id {
-        try await db.write { db in
->>>>>>> 23e22cfb
             try book.insert(db)
             return Book.Id(rawValue: db.lastInsertedRowID)
-        }
+        }.eraseToAnyPublisher()
     }
-<<<<<<< HEAD
     
     func remove(_ id: Book.Id) -> AnyPublisher<Void, Error> {
         db.writePublisher { db in try Book.deleteOne(db, key: id) }
     }
     
-=======
+    func saveProgress(for id: Book.Id, locator: Locator) async throws {
+        guard let json = locator.jsonString else {
+            return
+        }
+    }
+
+    @discardableResult
+    func add(_ book: Book) async throws -> Book.Id {
+        try await db.write { db in
+            try book.insert(db)
+            return Book.Id(rawValue: db.lastInsertedRowID)
+        }
+    }
 
     func remove(_ id: Book.Id) async throws {
         try await db.write { db in try Book.deleteOne(db, key: id) }
     }
 
->>>>>>> 23e22cfb
     func saveProgress(for id: Book.Id, locator: Locator) async throws {
         guard let json = locator.jsonString else {
             return
         }
-<<<<<<< HEAD
-        
-=======
 
->>>>>>> 23e22cfb
         try await db.write { db in
             try db.execute(literal: """
                 UPDATE book
