// !$*UTF8*$!
{
	archiveVersion = 1;
	classes = {
	};
	objectVersion = 46;
	objects = {

/* Begin PBXBuildFile section */
		03C3CC6A222DBD9E00A01731 /* R2Shared.framework in Frameworks */ = {isa = PBXBuildFile; fileRef = 03C3CC69222DBD9E00A01731 /* R2Shared.framework */; };
		57BFC4A7209C8EDC0018EC21 /* scripts in Resources */ = {isa = PBXBuildFile; fileRef = 57BFC4A5209C8EDC0018EC21 /* scripts */; };
		57BFC4A8209C8EDC0018EC21 /* styles in Resources */ = {isa = PBXBuildFile; fileRef = 57BFC4A6209C8EDC0018EC21 /* styles */; };
		59501DDE1E2FB0D700D1B4BF /* R2Streamer.h in Headers */ = {isa = PBXBuildFile; fileRef = 59501DD01E2FB0D700D1B4BF /* R2Streamer.h */; settings = {ATTRIBUTES = (Public, ); }; };
		59501E031E2FB16600D1B4BF /* Fetcher.swift in Sources */ = {isa = PBXBuildFile; fileRef = 59501DE81E2FB16600D1B4BF /* Fetcher.swift */; };
		59501E041E2FB16600D1B4BF /* Container.swift in Sources */ = {isa = PBXBuildFile; fileRef = 59501DEA1E2FB16600D1B4BF /* Container.swift */; };
		59501E061E2FB16600D1B4BF /* EpubParser.swift in Sources */ = {isa = PBXBuildFile; fileRef = 59501DED1E2FB16600D1B4BF /* EpubParser.swift */; };
		59501E071E2FB16600D1B4BF /* R2Streamer-Bridging-Header.h in Headers */ = {isa = PBXBuildFile; fileRef = 59501DEE1E2FB16600D1B4BF /* R2Streamer-Bridging-Header.h */; };
		59501E081E2FB16600D1B4BF /* PublicationServer.swift in Sources */ = {isa = PBXBuildFile; fileRef = 59501DF01E2FB16600D1B4BF /* PublicationServer.swift */; };
		59501E091E2FB16600D1B4BF /* WebServerResourceResponse.swift in Sources */ = {isa = PBXBuildFile; fileRef = 59501DF11E2FB16600D1B4BF /* WebServerResourceResponse.swift */; };
		59501E0A1E2FB16600D1B4BF /* FileInputStream.swift in Sources */ = {isa = PBXBuildFile; fileRef = 59501DF31E2FB16600D1B4BF /* FileInputStream.swift */; };
		59501E0B1E2FB16600D1B4BF /* Seekable.swift in Sources */ = {isa = PBXBuildFile; fileRef = 59501DF41E2FB16600D1B4BF /* Seekable.swift */; };
		59501E0C1E2FB16600D1B4BF /* ZipInputStream.swift in Sources */ = {isa = PBXBuildFile; fileRef = 59501DF51E2FB16600D1B4BF /* ZipInputStream.swift */; };
		59501E141E2FB16600D1B4BF /* Zip.h in Headers */ = {isa = PBXBuildFile; fileRef = 59501E001E2FB16600D1B4BF /* Zip.h */; };
		59501E151E2FB16600D1B4BF /* ZipArchive.swift in Sources */ = {isa = PBXBuildFile; fileRef = 59501E011E2FB16600D1B4BF /* ZipArchive.swift */; };
		59501E201E2FB2AD00D1B4BF /* libz.tbd in Frameworks */ = {isa = PBXBuildFile; fileRef = 59501E1F1E2FB2AD00D1B4BF /* libz.tbd */; };
		AEBE1F3D20EF903700418960 /* fonts in Resources */ = {isa = PBXBuildFile; fileRef = AEBE1F3C20EF903700418960 /* fonts */; };
		CA16A83D223112BB00E66255 /* PDFFileCGParser.swift in Sources */ = {isa = PBXBuildFile; fileRef = CA16A83C223112BB00E66255 /* PDFFileCGParser.swift */; };
		CA16A83F2231193E00E66255 /* PDFContainer.swift in Sources */ = {isa = PBXBuildFile; fileRef = CA16A83E2231193E00E66255 /* PDFContainer.swift */; };
		CA2AE324221C1F5E008BD18F /* Logger.swift in Sources */ = {isa = PBXBuildFile; fileRef = CA2AE323221C1F5E008BD18F /* Logger.swift */; };
		CA8A0B77223018650047B490 /* PDFFileParser.swift in Sources */ = {isa = PBXBuildFile; fileRef = CA8A0B76223018650047B490 /* PDFFileParser.swift */; };
		CAF8F035222EB570009B47D8 /* DirectoryContainer.swift in Sources */ = {isa = PBXBuildFile; fileRef = CAF8F034222EB570009B47D8 /* DirectoryContainer.swift */; };
		CAF8F037222EB58C009B47D8 /* ArchiveContainer.swift in Sources */ = {isa = PBXBuildFile; fileRef = CAF8F036222EB58C009B47D8 /* ArchiveContainer.swift */; };
		CAF8F03B222EB8F5009B47D8 /* CBZContainer.swift in Sources */ = {isa = PBXBuildFile; fileRef = CAF8F03A222EB8F5009B47D8 /* CBZContainer.swift */; };
		CAF8F03F222EC310009B47D8 /* PDFParser.swift in Sources */ = {isa = PBXBuildFile; fileRef = CAF8F030222EA8F9009B47D8 /* PDFParser.swift */; };
		CAF8F041222ED2AC009B47D8 /* FileContainer.swift in Sources */ = {isa = PBXBuildFile; fileRef = CAF8F040222ED2AC009B47D8 /* FileContainer.swift */; };
		F300FA371F8E1D7700442332 /* DrmDecoder.swift in Sources */ = {isa = PBXBuildFile; fileRef = F300FA361F8E1D7700442332 /* DrmDecoder.swift */; };
		F302CA271F0CD32800835B22 /* DataExtension.swift in Sources */ = {isa = PBXBuildFile; fileRef = F302CA261F0CD32800835B22 /* DataExtension.swift */; };
		F3098E711E7BFF87002358A1 /* NCXParser.swift in Sources */ = {isa = PBXBuildFile; fileRef = F3098E701E7BFF87002358A1 /* NCXParser.swift */; };
		F3098E731E7BFF9B002358A1 /* NavigationDocumentParser.swift in Sources */ = {isa = PBXBuildFile; fileRef = F3098E721E7BFF9B002358A1 /* NavigationDocumentParser.swift */; };
		F3098E751E7C02AD002358A1 /* MetadataParser.swift in Sources */ = {isa = PBXBuildFile; fileRef = F3098E741E7C02AD002358A1 /* MetadataParser.swift */; };
		F34510C21E938CAE0071C12C /* PublicationParser.swift in Sources */ = {isa = PBXBuildFile; fileRef = F34510C11E938CAE0071C12C /* PublicationParser.swift */; };
		F36B18F41E64638E005E22B4 /* StringExtension.swift in Sources */ = {isa = PBXBuildFile; fileRef = F36B18F31E64638E005E22B4 /* StringExtension.swift */; };
		F3B8F01C1E9CD76A0052D64B /* SMILParser.swift in Sources */ = {isa = PBXBuildFile; fileRef = F3B8F01B1E9CD76A0052D64B /* SMILParser.swift */; };
		F3B8F0221E9E244B0052D64B /* EncryptionParser.swift in Sources */ = {isa = PBXBuildFile; fileRef = F3B8F0211E9E244B0052D64B /* EncryptionParser.swift */; };
		F3B8F0241E9E62A50052D64B /* ContentFilter.swift in Sources */ = {isa = PBXBuildFile; fileRef = F3B8F0231E9E62A50052D64B /* ContentFilter.swift */; };
		F3D434241E8E9DA5008C379E /* CbzParser.swift in Sources */ = {isa = PBXBuildFile; fileRef = F3D434231E8E9DA5008C379E /* CbzParser.swift */; };
		F3DEE6E21E5C5A53007FE63D /* OPFParser.swift in Sources */ = {isa = PBXBuildFile; fileRef = F3DEE6E11E5C5A53007FE63D /* OPFParser.swift */; };
<<<<<<< HEAD
		F3E7D4251F4ED05F00DF166D /* R2Shared.framework in Frameworks */ = {isa = PBXBuildFile; fileRef = F3E7D4241F4ED05F00DF166D /* R2Shared.framework */; };
=======
		F3E0214F1E9277A80094CFF7 /* ContainerCbzDirectory.swift in Sources */ = {isa = PBXBuildFile; fileRef = F3E0214E1E9277A80094CFF7 /* ContainerCbzDirectory.swift */; };
>>>>>>> c3e9ebba
		F3ED92D61E9F702E00E15C8F /* FontDecoder.swift in Sources */ = {isa = PBXBuildFile; fileRef = F3ED92D51E9F702E00E15C8F /* FontDecoder.swift */; };
		F3ED92DA1EA0AF0000E15C8F /* DataInputStream.swift in Sources */ = {isa = PBXBuildFile; fileRef = F3ED92D91EA0AF0000E15C8F /* DataInputStream.swift */; };
		F3F41E151FA0EBDE00F97737 /* DataCompression.swift in Sources */ = {isa = PBXBuildFile; fileRef = F3F41E141FA0EBDE00F97737 /* DataCompression.swift */; };
/* End PBXBuildFile section */

/* Begin PBXFileReference section */
		03C3CC69222DBD9E00A01731 /* R2Shared.framework */ = {isa = PBXFileReference; explicitFileType = wrapper.framework; path = R2Shared.framework; sourceTree = BUILT_PRODUCTS_DIR; };
		57BFC4A5209C8EDC0018EC21 /* scripts */ = {isa = PBXFileReference; lastKnownFileType = folder; path = scripts; sourceTree = "<group>"; };
		57BFC4A6209C8EDC0018EC21 /* styles */ = {isa = PBXFileReference; lastKnownFileType = folder; path = styles; sourceTree = "<group>"; };
		59501DCD1E2FB0D700D1B4BF /* R2Streamer.framework */ = {isa = PBXFileReference; explicitFileType = wrapper.framework; includeInIndex = 0; path = R2Streamer.framework; sourceTree = BUILT_PRODUCTS_DIR; };
		59501DD01E2FB0D700D1B4BF /* R2Streamer.h */ = {isa = PBXFileReference; lastKnownFileType = sourcecode.c.h; path = R2Streamer.h; sourceTree = "<group>"; };
		59501DD11E2FB0D700D1B4BF /* Info.plist */ = {isa = PBXFileReference; lastKnownFileType = text.plist.xml; path = Info.plist; sourceTree = "<group>"; };
		59501DDD1E2FB0D700D1B4BF /* Info.plist */ = {isa = PBXFileReference; lastKnownFileType = text.plist.xml; path = Info.plist; sourceTree = "<group>"; };
		59501DE81E2FB16600D1B4BF /* Fetcher.swift */ = {isa = PBXFileReference; fileEncoding = 4; lastKnownFileType = sourcecode.swift; path = Fetcher.swift; sourceTree = "<group>"; };
		59501DEA1E2FB16600D1B4BF /* Container.swift */ = {isa = PBXFileReference; fileEncoding = 4; lastKnownFileType = sourcecode.swift; path = Container.swift; sourceTree = "<group>"; };
		59501DED1E2FB16600D1B4BF /* EpubParser.swift */ = {isa = PBXFileReference; fileEncoding = 4; lastKnownFileType = sourcecode.swift; path = EpubParser.swift; sourceTree = "<group>"; };
		59501DEE1E2FB16600D1B4BF /* R2Streamer-Bridging-Header.h */ = {isa = PBXFileReference; fileEncoding = 4; lastKnownFileType = sourcecode.c.h; name = "R2Streamer-Bridging-Header.h"; path = "Sources/R2Streamer-Bridging-Header.h"; sourceTree = SOURCE_ROOT; };
		59501DF01E2FB16600D1B4BF /* PublicationServer.swift */ = {isa = PBXFileReference; fileEncoding = 4; lastKnownFileType = sourcecode.swift; path = PublicationServer.swift; sourceTree = "<group>"; };
		59501DF11E2FB16600D1B4BF /* WebServerResourceResponse.swift */ = {isa = PBXFileReference; fileEncoding = 4; lastKnownFileType = sourcecode.swift; path = WebServerResourceResponse.swift; sourceTree = "<group>"; };
		59501DF31E2FB16600D1B4BF /* FileInputStream.swift */ = {isa = PBXFileReference; fileEncoding = 4; lastKnownFileType = sourcecode.swift; path = FileInputStream.swift; sourceTree = "<group>"; };
		59501DF41E2FB16600D1B4BF /* Seekable.swift */ = {isa = PBXFileReference; fileEncoding = 4; lastKnownFileType = sourcecode.swift; path = Seekable.swift; sourceTree = "<group>"; };
		59501DF51E2FB16600D1B4BF /* ZipInputStream.swift */ = {isa = PBXFileReference; fileEncoding = 4; lastKnownFileType = sourcecode.swift; path = ZipInputStream.swift; sourceTree = "<group>"; };
		59501E001E2FB16600D1B4BF /* Zip.h */ = {isa = PBXFileReference; fileEncoding = 4; lastKnownFileType = sourcecode.c.h; path = Zip.h; sourceTree = "<group>"; };
		59501E011E2FB16600D1B4BF /* ZipArchive.swift */ = {isa = PBXFileReference; fileEncoding = 4; lastKnownFileType = sourcecode.swift; path = ZipArchive.swift; sourceTree = "<group>"; };
		59501E1F1E2FB2AD00D1B4BF /* libz.tbd */ = {isa = PBXFileReference; lastKnownFileType = "sourcecode.text-based-dylib-definition"; name = libz.tbd; path = usr/lib/libz.tbd; sourceTree = SDKROOT; };
		AEBE1F3C20EF903700418960 /* fonts */ = {isa = PBXFileReference; lastKnownFileType = folder; path = fonts; sourceTree = "<group>"; };
		CA16A83C223112BB00E66255 /* PDFFileCGParser.swift */ = {isa = PBXFileReference; lastKnownFileType = sourcecode.swift; name = PDFFileCGParser.swift; path = Sources/parser/PDF/PDFFileCGParser.swift; sourceTree = SOURCE_ROOT; };
		CA16A83E2231193E00E66255 /* PDFContainer.swift */ = {isa = PBXFileReference; lastKnownFileType = sourcecode.swift; path = PDFContainer.swift; sourceTree = "<group>"; };
		CA2AE323221C1F5E008BD18F /* Logger.swift */ = {isa = PBXFileReference; fileEncoding = 4; lastKnownFileType = sourcecode.swift; path = Logger.swift; sourceTree = "<group>"; };
		CA8A0B76223018650047B490 /* PDFFileParser.swift */ = {isa = PBXFileReference; lastKnownFileType = sourcecode.swift; name = PDFFileParser.swift; path = Sources/parser/PDF/PDFFileParser.swift; sourceTree = SOURCE_ROOT; };
		CAF8F030222EA8F9009B47D8 /* PDFParser.swift */ = {isa = PBXFileReference; lastKnownFileType = sourcecode.swift; name = PDFParser.swift; path = Sources/Parser/PDF/PDFParser.swift; sourceTree = SOURCE_ROOT; };
		CAF8F034222EB570009B47D8 /* DirectoryContainer.swift */ = {isa = PBXFileReference; lastKnownFileType = sourcecode.swift; path = DirectoryContainer.swift; sourceTree = "<group>"; };
		CAF8F036222EB58C009B47D8 /* ArchiveContainer.swift */ = {isa = PBXFileReference; lastKnownFileType = sourcecode.swift; path = ArchiveContainer.swift; sourceTree = "<group>"; };
		CAF8F03A222EB8F5009B47D8 /* CBZContainer.swift */ = {isa = PBXFileReference; lastKnownFileType = sourcecode.swift; path = CBZContainer.swift; sourceTree = "<group>"; };
		CAF8F040222ED2AC009B47D8 /* FileContainer.swift */ = {isa = PBXFileReference; lastKnownFileType = sourcecode.swift; path = FileContainer.swift; sourceTree = "<group>"; };
		F300FA361F8E1D7700442332 /* DrmDecoder.swift */ = {isa = PBXFileReference; lastKnownFileType = sourcecode.swift; name = DrmDecoder.swift; path = Sources/fetcher/DrmDecoder.swift; sourceTree = SOURCE_ROOT; };
		F302CA261F0CD32800835B22 /* DataExtension.swift */ = {isa = PBXFileReference; fileEncoding = 4; lastKnownFileType = sourcecode.swift; path = DataExtension.swift; sourceTree = "<group>"; };
		F3098E701E7BFF87002358A1 /* NCXParser.swift */ = {isa = PBXFileReference; fileEncoding = 4; lastKnownFileType = sourcecode.swift; name = NCXParser.swift; path = Sources/Parser/EPUB/NCXParser.swift; sourceTree = SOURCE_ROOT; };
		F3098E721E7BFF9B002358A1 /* NavigationDocumentParser.swift */ = {isa = PBXFileReference; fileEncoding = 4; lastKnownFileType = sourcecode.swift; path = NavigationDocumentParser.swift; sourceTree = "<group>"; };
		F3098E741E7C02AD002358A1 /* MetadataParser.swift */ = {isa = PBXFileReference; fileEncoding = 4; lastKnownFileType = sourcecode.swift; path = MetadataParser.swift; sourceTree = "<group>"; };
		F309BBDC1E696F660002F800 /* PublicationServerTest.swift */ = {isa = PBXFileReference; fileEncoding = 4; lastKnownFileType = sourcecode.swift; path = PublicationServerTest.swift; sourceTree = "<group>"; };
		F31D64D31E811EF5007BEA81 /* SmokeTestReferenceManifest.json */ = {isa = PBXFileReference; fileEncoding = 4; lastKnownFileType = text.json; path = SmokeTestReferenceManifest.json; sourceTree = "<group>"; };
		F3292B031EA5F452004848DE /* FontDeobfuscationTest.swift */ = {isa = PBXFileReference; fileEncoding = 4; lastKnownFileType = sourcecode.swift; path = FontDeobfuscationTest.swift; sourceTree = "<group>"; };
		F34510C11E938CAE0071C12C /* PublicationParser.swift */ = {isa = PBXFileReference; fileEncoding = 4; lastKnownFileType = sourcecode.swift; name = PublicationParser.swift; path = Sources/parser/PublicationParser.swift; sourceTree = SOURCE_ROOT; };
		F36B18F31E64638E005E22B4 /* StringExtension.swift */ = {isa = PBXFileReference; fileEncoding = 4; lastKnownFileType = sourcecode.swift; path = StringExtension.swift; sourceTree = "<group>"; };
		F37B63541E6DC44300C6A3AC /* SampleGenerator.swift */ = {isa = PBXFileReference; fileEncoding = 4; lastKnownFileType = sourcecode.swift; path = SampleGenerator.swift; sourceTree = "<group>"; };
		F3B8F01B1E9CD76A0052D64B /* SMILParser.swift */ = {isa = PBXFileReference; fileEncoding = 4; lastKnownFileType = sourcecode.swift; lineEnding = 0; path = SMILParser.swift; sourceTree = "<group>"; xcLanguageSpecificationIdentifier = xcode.lang.swift; };
		F3B8F0211E9E244B0052D64B /* EncryptionParser.swift */ = {isa = PBXFileReference; fileEncoding = 4; lastKnownFileType = sourcecode.swift; lineEnding = 0; name = EncryptionParser.swift; path = Sources/Parser/EPUB/EncryptionParser.swift; sourceTree = SOURCE_ROOT; xcLanguageSpecificationIdentifier = xcode.lang.swift; };
		F3B8F0231E9E62A50052D64B /* ContentFilter.swift */ = {isa = PBXFileReference; fileEncoding = 4; lastKnownFileType = sourcecode.swift; name = ContentFilter.swift; path = Sources/fetcher/ContentFilter.swift; sourceTree = SOURCE_ROOT; };
		F3D434231E8E9DA5008C379E /* CbzParser.swift */ = {isa = PBXFileReference; fileEncoding = 4; lastKnownFileType = sourcecode.swift; name = CbzParser.swift; path = Sources/Parser/CBZ/CbzParser.swift; sourceTree = SOURCE_ROOT; };
		F3DE1D891E69757100D05F74 /* PublicationParsingTest.swift */ = {isa = PBXFileReference; fileEncoding = 4; lastKnownFileType = sourcecode.swift; path = PublicationParsingTest.swift; sourceTree = "<group>"; };
		F3DE1EC91E69801D00D05F74 /* Samples */ = {isa = PBXFileReference; lastKnownFileType = folder; path = Samples; sourceTree = "<group>"; };
<<<<<<< HEAD
		F3DEE6E11E5C5A53007FE63D /* OPFParser.swift */ = {isa = PBXFileReference; fileEncoding = 4; lastKnownFileType = sourcecode.swift; lineEnding = 0; name = OPFParser.swift; path = Sources/Parser/EPUB/OPFParser.swift; sourceTree = SOURCE_ROOT; xcLanguageSpecificationIdentifier = xcode.lang.swift; };
		F3E7D4241F4ED05F00DF166D /* R2Shared.framework */ = {isa = PBXFileReference; lastKnownFileType = wrapper.framework; name = R2Shared.framework; path = Carthage/Build/iOS/R2Shared.framework; sourceTree = "<group>"; };
=======
		F3DEE6E11E5C5A53007FE63D /* OPFParser.swift */ = {isa = PBXFileReference; fileEncoding = 4; lastKnownFileType = sourcecode.swift; lineEnding = 0; name = OPFParser.swift; path = Sources/parser/OPFParser.swift; sourceTree = SOURCE_ROOT; xcLanguageSpecificationIdentifier = xcode.lang.swift; };
		F3E0214E1E9277A80094CFF7 /* ContainerCbzDirectory.swift */ = {isa = PBXFileReference; fileEncoding = 4; lastKnownFileType = sourcecode.swift; name = ContainerCbzDirectory.swift; path = Sources/model/ContainerCbzDirectory.swift; sourceTree = SOURCE_ROOT; };
>>>>>>> c3e9ebba
		F3ED92D51E9F702E00E15C8F /* FontDecoder.swift */ = {isa = PBXFileReference; fileEncoding = 4; lastKnownFileType = sourcecode.swift; lineEnding = 0; path = FontDecoder.swift; sourceTree = "<group>"; xcLanguageSpecificationIdentifier = xcode.lang.swift; };
		F3ED92D91EA0AF0000E15C8F /* DataInputStream.swift */ = {isa = PBXFileReference; fileEncoding = 4; lastKnownFileType = sourcecode.swift; path = DataInputStream.swift; sourceTree = "<group>"; };
		F3F41E141FA0EBDE00F97737 /* DataCompression.swift */ = {isa = PBXFileReference; fileEncoding = 4; lastKnownFileType = sourcecode.swift; name = DataCompression.swift; path = Sources/fetcher/DataCompression.swift; sourceTree = SOURCE_ROOT; };
/* End PBXFileReference section */

/* Begin PBXFrameworksBuildPhase section */
		59501DC91E2FB0D700D1B4BF /* Frameworks */ = {
			isa = PBXFrameworksBuildPhase;
			buildActionMask = 2147483647;
			files = (
				03C3CC6A222DBD9E00A01731 /* R2Shared.framework in Frameworks */,
				59501E201E2FB2AD00D1B4BF /* libz.tbd in Frameworks */,
			);
			runOnlyForDeploymentPostprocessing = 0;
		};
/* End PBXFrameworksBuildPhase section */

/* Begin PBXGroup section */
		59501DC31E2FB0D700D1B4BF = {
			isa = PBXGroup;
			children = (
				59501DCF1E2FB0D700D1B4BF /* R2Streamer */,
				59501DDA1E2FB0D700D1B4BF /* R2StreamerTests */,
				59501DCE1E2FB0D700D1B4BF /* Products */,
				59501E171E2FB1F500D1B4BF /* Frameworks */,
			);
			sourceTree = "<group>";
		};
		59501DCE1E2FB0D700D1B4BF /* Products */ = {
			isa = PBXGroup;
			children = (
				59501DCD1E2FB0D700D1B4BF /* R2Streamer.framework */,
			);
			name = Products;
			sourceTree = "<group>";
		};
		59501DCF1E2FB0D700D1B4BF /* R2Streamer */ = {
			isa = PBXGroup;
			children = (
				59501DD11E2FB0D700D1B4BF /* Info.plist */,
				59501DD01E2FB0D700D1B4BF /* R2Streamer.h */,
				59501DEE1E2FB16600D1B4BF /* R2Streamer-Bridging-Header.h */,
				CA2AE323221C1F5E008BD18F /* Logger.swift */,
				F302CA2E1F0D2BD900835B22 /* Resources */,
				F343282A1E82B7DB00E3C5F0 /* Extension */,
				59501DEC1E2FB16600D1B4BF /* Parser */,
				59501DE71E2FB16600D1B4BF /* Fetcher */,
				59501DEF1E2FB16600D1B4BF /* Server */,
				59501DF21E2FB16600D1B4BF /* Streams */,
				59501DF61E2FB16600D1B4BF /* ZipArchive */,
			);
			path = R2Streamer;
			sourceTree = "<group>";
		};
		59501DDA1E2FB0D700D1B4BF /* R2StreamerTests */ = {
			isa = PBXGroup;
			children = (
				F3DE1EC91E69801D00D05F74 /* Samples */,
				F31D64D31E811EF5007BEA81 /* SmokeTestReferenceManifest.json */,
				F309BBDC1E696F660002F800 /* PublicationServerTest.swift */,
				F3DE1D891E69757100D05F74 /* PublicationParsingTest.swift */,
				F3292B031EA5F452004848DE /* FontDeobfuscationTest.swift */,
				F37B63541E6DC44300C6A3AC /* SampleGenerator.swift */,
				59501DDD1E2FB0D700D1B4BF /* Info.plist */,
			);
			path = R2StreamerTests;
			sourceTree = "<group>";
		};
		59501DE71E2FB16600D1B4BF /* Fetcher */ = {
			isa = PBXGroup;
			children = (
				F3F41E141FA0EBDE00F97737 /* DataCompression.swift */,
				F351DB701E54B43400D84BDF /* Containers */,
				59501DE81E2FB16600D1B4BF /* Fetcher.swift */,
				F3B8F0231E9E62A50052D64B /* ContentFilter.swift */,
				F3ED92D51E9F702E00E15C8F /* FontDecoder.swift */,
				F300FA361F8E1D7700442332 /* DrmDecoder.swift */,
			);
			name = Fetcher;
			path = Sources/Fetcher;
			sourceTree = SOURCE_ROOT;
		};
		59501DEC1E2FB16600D1B4BF /* Parser */ = {
			isa = PBXGroup;
			children = (
				F34510C11E938CAE0071C12C /* PublicationParser.swift */,
				CAF8F03C222EBD13009B47D8 /* CBZ */,
				CAF8F03D222EBD8B009B47D8 /* EPUB */,
				CAF8F03E222EC2FB009B47D8 /* PDF */,
			);
			name = Parser;
			path = Sources/Parser;
			sourceTree = SOURCE_ROOT;
		};
		59501DEF1E2FB16600D1B4BF /* Server */ = {
			isa = PBXGroup;
			children = (
				59501DF01E2FB16600D1B4BF /* PublicationServer.swift */,
				59501DF11E2FB16600D1B4BF /* WebServerResourceResponse.swift */,
			);
			name = Server;
			path = Sources/Server;
			sourceTree = SOURCE_ROOT;
		};
		59501DF21E2FB16600D1B4BF /* Streams */ = {
			isa = PBXGroup;
			children = (
				59501DF41E2FB16600D1B4BF /* Seekable.swift */,
				59501DF31E2FB16600D1B4BF /* FileInputStream.swift */,
				59501DF51E2FB16600D1B4BF /* ZipInputStream.swift */,
				F3ED92D91EA0AF0000E15C8F /* DataInputStream.swift */,
			);
			name = Streams;
			path = Sources/Streams;
			sourceTree = SOURCE_ROOT;
		};
		59501DF61E2FB16600D1B4BF /* ZipArchive */ = {
			isa = PBXGroup;
			children = (
				59501E001E2FB16600D1B4BF /* Zip.h */,
				59501E011E2FB16600D1B4BF /* ZipArchive.swift */,
			);
			name = ZipArchive;
			path = Sources/ZipArchive;
			sourceTree = SOURCE_ROOT;
		};
		59501E171E2FB1F500D1B4BF /* Frameworks */ = {
			isa = PBXGroup;
			children = (
				03C3CC69222DBD9E00A01731 /* R2Shared.framework */,
				59501E1F1E2FB2AD00D1B4BF /* libz.tbd */,
			);
			name = Frameworks;
			sourceTree = "<group>";
		};
		CAF8F03C222EBD13009B47D8 /* CBZ */ = {
			isa = PBXGroup;
			children = (
				F3D434231E8E9DA5008C379E /* CbzParser.swift */,
				CAF8F03A222EB8F5009B47D8 /* CBZContainer.swift */,
			);
			path = CBZ;
			sourceTree = "<group>";
		};
		CAF8F03D222EBD8B009B47D8 /* EPUB */ = {
			isa = PBXGroup;
			children = (
				59501DED1E2FB16600D1B4BF /* EpubParser.swift */,
				F3DEE6E11E5C5A53007FE63D /* OPFParser.swift */,
				F3098E741E7C02AD002358A1 /* MetadataParser.swift */,
				F3098E721E7BFF9B002358A1 /* NavigationDocumentParser.swift */,
				F3098E701E7BFF87002358A1 /* NCXParser.swift */,
				F3B8F01B1E9CD76A0052D64B /* SMILParser.swift */,
				F3B8F0211E9E244B0052D64B /* EncryptionParser.swift */,
			);
			path = EPUB;
			sourceTree = "<group>";
		};
		CAF8F03E222EC2FB009B47D8 /* PDF */ = {
			isa = PBXGroup;
			children = (
				CAF8F030222EA8F9009B47D8 /* PDFParser.swift */,
				CA16A83E2231193E00E66255 /* PDFContainer.swift */,
				CA8A0B76223018650047B490 /* PDFFileParser.swift */,
				CA16A83C223112BB00E66255 /* PDFFileCGParser.swift */,
			);
			path = PDF;
			sourceTree = "<group>";
		};
		F302CA2E1F0D2BD900835B22 /* Resources */ = {
			isa = PBXGroup;
			children = (
				AEBE1F3C20EF903700418960 /* fonts */,
				57BFC4A5209C8EDC0018EC21 /* scripts */,
				57BFC4A6209C8EDC0018EC21 /* styles */,
			);
			name = Resources;
			sourceTree = "<group>";
		};
		F343282A1E82B7DB00E3C5F0 /* Extension */ = {
			isa = PBXGroup;
			children = (
				F36B18F31E64638E005E22B4 /* StringExtension.swift */,
				F302CA261F0CD32800835B22 /* DataExtension.swift */,
			);
			name = Extension;
			sourceTree = "<group>";
		};
		F351DB701E54B43400D84BDF /* Containers */ = {
			isa = PBXGroup;
			children = (
				59501DEA1E2FB16600D1B4BF /* Container.swift */,
				CAF8F034222EB570009B47D8 /* DirectoryContainer.swift */,
				CAF8F036222EB58C009B47D8 /* ArchiveContainer.swift */,
				CAF8F040222ED2AC009B47D8 /* FileContainer.swift */,
			);
			name = Containers;
			path = ../Model;
			sourceTree = "<group>";
		};
/* End PBXGroup section */

/* Begin PBXHeadersBuildPhase section */
		59501DCA1E2FB0D700D1B4BF /* Headers */ = {
			isa = PBXHeadersBuildPhase;
			buildActionMask = 2147483647;
			files = (
				59501E141E2FB16600D1B4BF /* Zip.h in Headers */,
				59501E071E2FB16600D1B4BF /* R2Streamer-Bridging-Header.h in Headers */,
				59501DDE1E2FB0D700D1B4BF /* R2Streamer.h in Headers */,
			);
			runOnlyForDeploymentPostprocessing = 0;
		};
/* End PBXHeadersBuildPhase section */

/* Begin PBXNativeTarget section */
		59501DCC1E2FB0D700D1B4BF /* r2-streamer-swift */ = {
			isa = PBXNativeTarget;
			buildConfigurationList = 59501DE11E2FB0D700D1B4BF /* Build configuration list for PBXNativeTarget "r2-streamer-swift" */;
			buildPhases = (
				59501DC81E2FB0D700D1B4BF /* Sources */,
				59501DC91E2FB0D700D1B4BF /* Frameworks */,
				59501DCA1E2FB0D700D1B4BF /* Headers */,
				59501DCB1E2FB0D700D1B4BF /* Resources */,
			);
			buildRules = (
			);
			dependencies = (
			);
			name = "r2-streamer-swift";
			productName = R2Streamer;
			productReference = 59501DCD1E2FB0D700D1B4BF /* R2Streamer.framework */;
			productType = "com.apple.product-type.framework";
		};
/* End PBXNativeTarget section */

/* Begin PBXProject section */
		59501DC41E2FB0D700D1B4BF /* Project object */ = {
			isa = PBXProject;
			attributes = {
				LastSwiftUpdateCheck = 0820;
				LastUpgradeCheck = 0930;
				ORGANIZATIONNAME = Readium;
				TargetAttributes = {
					59501DCC1E2FB0D700D1B4BF = {
						CreatedOnToolsVersion = 8.2;
						LastSwiftMigration = 1010;
						ProvisioningStyle = Manual;
					};
				};
			};
			buildConfigurationList = 59501DC71E2FB0D700D1B4BF /* Build configuration list for PBXProject "r2-streamer-swift" */;
			compatibilityVersion = "Xcode 3.2";
			developmentRegion = English;
			hasScannedForEncodings = 0;
			knownRegions = (
				en,
			);
			mainGroup = 59501DC31E2FB0D700D1B4BF;
			productRefGroup = 59501DCE1E2FB0D700D1B4BF /* Products */;
			projectDirPath = "";
			projectRoot = "";
			targets = (
				59501DCC1E2FB0D700D1B4BF /* r2-streamer-swift */,
			);
		};
/* End PBXProject section */

/* Begin PBXResourcesBuildPhase section */
		59501DCB1E2FB0D700D1B4BF /* Resources */ = {
			isa = PBXResourcesBuildPhase;
			buildActionMask = 2147483647;
			files = (
				AEBE1F3D20EF903700418960 /* fonts in Resources */,
				57BFC4A8209C8EDC0018EC21 /* styles in Resources */,
				57BFC4A7209C8EDC0018EC21 /* scripts in Resources */,
			);
			runOnlyForDeploymentPostprocessing = 0;
		};
/* End PBXResourcesBuildPhase section */

<<<<<<< HEAD
/* Begin PBXShellScriptBuildPhase section */
		59501E1E1E2FB1FC00D1B4BF /* Carthage Run Script */ = {
			isa = PBXShellScriptBuildPhase;
			buildActionMask = 2147483647;
			files = (
			);
			inputPaths = (
				"$(SRCROOT)/Carthage/Build/iOS/AEXML.framework",
				"$(SRCROOT)/Carthage/Build/iOS/GCDWebServers.framework",
				"$(SRCROOT)/Carthage/Build/iOS/CryptoSwift.framework",
				"$(SRCROOT)/Carthage/Build/iOS/Minizip.framework",
			);
			name = "Carthage Run Script";
			outputPaths = (
			);
			runOnlyForDeploymentPostprocessing = 0;
			shellPath = /bin/sh;
			shellScript = "#/usr/local/bin/carthage copy-frameworks\n";
		};
/* End PBXShellScriptBuildPhase section */

=======
>>>>>>> c3e9ebba
/* Begin PBXSourcesBuildPhase section */
		59501DC81E2FB0D700D1B4BF /* Sources */ = {
			isa = PBXSourcesBuildPhase;
			buildActionMask = 2147483647;
			files = (
				F3D434241E8E9DA5008C379E /* CbzParser.swift in Sources */,
				59501E061E2FB16600D1B4BF /* EpubParser.swift in Sources */,
				F3098E751E7C02AD002358A1 /* MetadataParser.swift in Sources */,
				59501E0C1E2FB16600D1B4BF /* ZipInputStream.swift in Sources */,
				59501E0A1E2FB16600D1B4BF /* FileInputStream.swift in Sources */,
				CA2AE324221C1F5E008BD18F /* Logger.swift in Sources */,
				F300FA371F8E1D7700442332 /* DrmDecoder.swift in Sources */,
				F3F41E151FA0EBDE00F97737 /* DataCompression.swift in Sources */,
				CAF8F035222EB570009B47D8 /* DirectoryContainer.swift in Sources */,
				F3ED92D61E9F702E00E15C8F /* FontDecoder.swift in Sources */,
				CA16A83D223112BB00E66255 /* PDFFileCGParser.swift in Sources */,
				59501E091E2FB16600D1B4BF /* WebServerResourceResponse.swift in Sources */,
				F3B8F0221E9E244B0052D64B /* EncryptionParser.swift in Sources */,
				59501E081E2FB16600D1B4BF /* PublicationServer.swift in Sources */,
				CAF8F041222ED2AC009B47D8 /* FileContainer.swift in Sources */,
				59501E0B1E2FB16600D1B4BF /* Seekable.swift in Sources */,
				F3098E711E7BFF87002358A1 /* NCXParser.swift in Sources */,
				59501E151E2FB16600D1B4BF /* ZipArchive.swift in Sources */,
				F3B8F01C1E9CD76A0052D64B /* SMILParser.swift in Sources */,
				F3B8F0241E9E62A50052D64B /* ContentFilter.swift in Sources */,
				F3098E731E7BFF9B002358A1 /* NavigationDocumentParser.swift in Sources */,
				CAF8F03B222EB8F5009B47D8 /* CBZContainer.swift in Sources */,
				59501E031E2FB16600D1B4BF /* Fetcher.swift in Sources */,
				CA16A83F2231193E00E66255 /* PDFContainer.swift in Sources */,
				CAF8F037222EB58C009B47D8 /* ArchiveContainer.swift in Sources */,
				F3DEE6E21E5C5A53007FE63D /* OPFParser.swift in Sources */,
				CA8A0B77223018650047B490 /* PDFFileParser.swift in Sources */,
				F302CA271F0CD32800835B22 /* DataExtension.swift in Sources */,
				59501E041E2FB16600D1B4BF /* Container.swift in Sources */,
				F3ED92DA1EA0AF0000E15C8F /* DataInputStream.swift in Sources */,
				CAF8F03F222EC310009B47D8 /* PDFParser.swift in Sources */,
				F36B18F41E64638E005E22B4 /* StringExtension.swift in Sources */,
				F34510C21E938CAE0071C12C /* PublicationParser.swift in Sources */,
			);
			runOnlyForDeploymentPostprocessing = 0;
		};
/* End PBXSourcesBuildPhase section */

/* Begin XCBuildConfiguration section */
		59501DDF1E2FB0D700D1B4BF /* Debug */ = {
			isa = XCBuildConfiguration;
			buildSettings = {
				ALWAYS_SEARCH_USER_PATHS = NO;
				CLANG_ANALYZER_NONNULL = YES;
				CLANG_CXX_LANGUAGE_STANDARD = "gnu++0x";
				CLANG_CXX_LIBRARY = "libc++";
				CLANG_ENABLE_MODULES = YES;
				CLANG_ENABLE_OBJC_ARC = YES;
				CLANG_WARN_BLOCK_CAPTURE_AUTORELEASING = YES;
				CLANG_WARN_BOOL_CONVERSION = YES;
				CLANG_WARN_COMMA = YES;
				CLANG_WARN_CONSTANT_CONVERSION = YES;
				CLANG_WARN_DEPRECATED_OBJC_IMPLEMENTATIONS = YES;
				CLANG_WARN_DIRECT_OBJC_ISA_USAGE = YES_ERROR;
				CLANG_WARN_DOCUMENTATION_COMMENTS = YES;
				CLANG_WARN_EMPTY_BODY = YES;
				CLANG_WARN_ENUM_CONVERSION = YES;
				CLANG_WARN_INFINITE_RECURSION = YES;
				CLANG_WARN_INT_CONVERSION = YES;
				CLANG_WARN_NON_LITERAL_NULL_CONVERSION = YES;
				CLANG_WARN_OBJC_IMPLICIT_RETAIN_SELF = YES;
				CLANG_WARN_OBJC_LITERAL_CONVERSION = YES;
				CLANG_WARN_OBJC_ROOT_CLASS = YES_ERROR;
				CLANG_WARN_RANGE_LOOP_ANALYSIS = YES;
				CLANG_WARN_STRICT_PROTOTYPES = YES;
				CLANG_WARN_SUSPICIOUS_MOVE = YES;
				CLANG_WARN_UNREACHABLE_CODE = YES;
				CLANG_WARN__DUPLICATE_METHOD_MATCH = YES;
				"CODE_SIGN_IDENTITY[sdk=iphoneos*]" = "iPhone Developer";
				COPY_PHASE_STRIP = NO;
				CURRENT_PROJECT_VERSION = 1;
				DEBUG_INFORMATION_FORMAT = dwarf;
				ENABLE_STRICT_OBJC_MSGSEND = YES;
				ENABLE_TESTABILITY = YES;
				GCC_C_LANGUAGE_STANDARD = gnu99;
				GCC_DYNAMIC_NO_PIC = NO;
				GCC_NO_COMMON_BLOCKS = YES;
				GCC_OPTIMIZATION_LEVEL = 0;
				GCC_PREPROCESSOR_DEFINITIONS = (
					"DEBUG=1",
					"$(inherited)",
				);
				GCC_WARN_64_TO_32_BIT_CONVERSION = YES;
				GCC_WARN_ABOUT_RETURN_TYPE = YES_ERROR;
				GCC_WARN_UNDECLARED_SELECTOR = YES;
				GCC_WARN_UNINITIALIZED_AUTOS = YES_AGGRESSIVE;
				GCC_WARN_UNUSED_FUNCTION = YES;
				GCC_WARN_UNUSED_VARIABLE = YES;
				IPHONEOS_DEPLOYMENT_TARGET = 10.2;
				MTL_ENABLE_DEBUG_INFO = YES;
				ONLY_ACTIVE_ARCH = YES;
				SDKROOT = iphoneos;
				SWIFT_ACTIVE_COMPILATION_CONDITIONS = DEBUG;
				SWIFT_INCLUDE_PATHS = "$(SRCROOT)/Sources/ZipArchive/minizip/**";
				SWIFT_OPTIMIZATION_LEVEL = "-Onone";
				TARGETED_DEVICE_FAMILY = "1,2";
				VERSIONING_SYSTEM = "apple-generic";
				VERSION_INFO_PREFIX = "";
			};
			name = Debug;
		};
		59501DE01E2FB0D700D1B4BF /* Release */ = {
			isa = XCBuildConfiguration;
			buildSettings = {
				ALWAYS_SEARCH_USER_PATHS = NO;
				CLANG_ANALYZER_NONNULL = YES;
				CLANG_CXX_LANGUAGE_STANDARD = "gnu++0x";
				CLANG_CXX_LIBRARY = "libc++";
				CLANG_ENABLE_MODULES = YES;
				CLANG_ENABLE_OBJC_ARC = YES;
				CLANG_WARN_BLOCK_CAPTURE_AUTORELEASING = YES;
				CLANG_WARN_BOOL_CONVERSION = YES;
				CLANG_WARN_COMMA = YES;
				CLANG_WARN_CONSTANT_CONVERSION = YES;
				CLANG_WARN_DEPRECATED_OBJC_IMPLEMENTATIONS = YES;
				CLANG_WARN_DIRECT_OBJC_ISA_USAGE = YES_ERROR;
				CLANG_WARN_DOCUMENTATION_COMMENTS = YES;
				CLANG_WARN_EMPTY_BODY = YES;
				CLANG_WARN_ENUM_CONVERSION = YES;
				CLANG_WARN_INFINITE_RECURSION = YES;
				CLANG_WARN_INT_CONVERSION = YES;
				CLANG_WARN_NON_LITERAL_NULL_CONVERSION = YES;
				CLANG_WARN_OBJC_IMPLICIT_RETAIN_SELF = YES;
				CLANG_WARN_OBJC_LITERAL_CONVERSION = YES;
				CLANG_WARN_OBJC_ROOT_CLASS = YES_ERROR;
				CLANG_WARN_RANGE_LOOP_ANALYSIS = YES;
				CLANG_WARN_STRICT_PROTOTYPES = YES;
				CLANG_WARN_SUSPICIOUS_MOVE = YES;
				CLANG_WARN_UNREACHABLE_CODE = YES;
				CLANG_WARN__DUPLICATE_METHOD_MATCH = YES;
				"CODE_SIGN_IDENTITY[sdk=iphoneos*]" = "iPhone Developer";
				COPY_PHASE_STRIP = NO;
				CURRENT_PROJECT_VERSION = 1;
				DEBUG_INFORMATION_FORMAT = "dwarf-with-dsym";
				ENABLE_NS_ASSERTIONS = NO;
				ENABLE_STRICT_OBJC_MSGSEND = YES;
				GCC_C_LANGUAGE_STANDARD = gnu99;
				GCC_NO_COMMON_BLOCKS = YES;
				GCC_WARN_64_TO_32_BIT_CONVERSION = YES;
				GCC_WARN_ABOUT_RETURN_TYPE = YES_ERROR;
				GCC_WARN_UNDECLARED_SELECTOR = YES;
				GCC_WARN_UNINITIALIZED_AUTOS = YES_AGGRESSIVE;
				GCC_WARN_UNUSED_FUNCTION = YES;
				GCC_WARN_UNUSED_VARIABLE = YES;
				IPHONEOS_DEPLOYMENT_TARGET = 10.2;
				MTL_ENABLE_DEBUG_INFO = NO;
				SDKROOT = iphoneos;
				SWIFT_INCLUDE_PATHS = "$(SRCROOT)/Sources/ZipArchive/minizip/**";
				SWIFT_OPTIMIZATION_LEVEL = "-Owholemodule";
				TARGETED_DEVICE_FAMILY = "1,2";
				VALIDATE_PRODUCT = YES;
				VERSIONING_SYSTEM = "apple-generic";
				VERSION_INFO_PREFIX = "";
			};
			name = Release;
		};
		59501DE21E2FB0D700D1B4BF /* Debug */ = {
			isa = XCBuildConfiguration;
			buildSettings = {
				ALWAYS_EMBED_SWIFT_STANDARD_LIBRARIES = NO;
				CLANG_ENABLE_CODE_COVERAGE = NO;
				CODE_SIGN_IDENTITY = "";
				"CODE_SIGN_IDENTITY[sdk=iphoneos*]" = "";
				DEFINES_MODULE = YES;
				DEVELOPMENT_TEAM = "";
				DYLIB_COMPATIBILITY_VERSION = 1;
				DYLIB_CURRENT_VERSION = 1;
				DYLIB_INSTALL_NAME_BASE = "@rpath";
				FRAMEWORK_SEARCH_PATHS = (
					"$(inherited)",
					"$(PROJECT_DIR)/Carthage/Build/iOS",
				);
				HEADER_SEARCH_PATHS = "$(SDKROOT)/usr/include/libxml2";
				INFOPLIST_FILE = R2Streamer/Info.plist;
				INSTALL_PATH = "$(LOCAL_LIBRARY_DIR)/Frameworks";
				IPHONEOS_DEPLOYMENT_TARGET = 9.0;
				LD_RUNPATH_SEARCH_PATHS = "$(inherited) @executable_path/Frameworks";
				OTHER_LDFLAGS = "-lxml2";
				PRODUCT_BUNDLE_IDENTIFIER = org.readium.R2Streamer;
				PRODUCT_NAME = R2Streamer;
				SKIP_INSTALL = YES;
				SWIFT_VERSION = 4.2;
			};
			name = Debug;
		};
		59501DE31E2FB0D700D1B4BF /* Release */ = {
			isa = XCBuildConfiguration;
			buildSettings = {
				ALWAYS_EMBED_SWIFT_STANDARD_LIBRARIES = NO;
				CLANG_ENABLE_CODE_COVERAGE = NO;
				CODE_SIGN_IDENTITY = "";
				"CODE_SIGN_IDENTITY[sdk=iphoneos*]" = "";
				DEFINES_MODULE = YES;
				DEVELOPMENT_TEAM = "";
				DYLIB_COMPATIBILITY_VERSION = 1;
				DYLIB_CURRENT_VERSION = 1;
				DYLIB_INSTALL_NAME_BASE = "@rpath";
				ENABLE_TESTABILITY = YES;
				FRAMEWORK_SEARCH_PATHS = (
					"$(inherited)",
					"$(PROJECT_DIR)/Carthage/Build/iOS",
				);
				HEADER_SEARCH_PATHS = "$(SDKROOT)/usr/include/libxml2";
				INFOPLIST_FILE = R2Streamer/Info.plist;
				INSTALL_PATH = "$(LOCAL_LIBRARY_DIR)/Frameworks";
				IPHONEOS_DEPLOYMENT_TARGET = 9.0;
				LD_RUNPATH_SEARCH_PATHS = "$(inherited) @executable_path/Frameworks";
				OTHER_LDFLAGS = "-lxml2";
				PRODUCT_BUNDLE_IDENTIFIER = org.readium.R2Streamer;
				PRODUCT_NAME = R2Streamer;
				SKIP_INSTALL = YES;
				SWIFT_VERSION = 4.2;
			};
			name = Release;
		};
/* End XCBuildConfiguration section */

/* Begin XCConfigurationList section */
		59501DC71E2FB0D700D1B4BF /* Build configuration list for PBXProject "r2-streamer-swift" */ = {
			isa = XCConfigurationList;
			buildConfigurations = (
				59501DDF1E2FB0D700D1B4BF /* Debug */,
				59501DE01E2FB0D700D1B4BF /* Release */,
			);
			defaultConfigurationIsVisible = 0;
			defaultConfigurationName = Release;
		};
		59501DE11E2FB0D700D1B4BF /* Build configuration list for PBXNativeTarget "r2-streamer-swift" */ = {
			isa = XCConfigurationList;
			buildConfigurations = (
				59501DE21E2FB0D700D1B4BF /* Debug */,
				59501DE31E2FB0D700D1B4BF /* Release */,
			);
			defaultConfigurationIsVisible = 0;
			defaultConfigurationName = Release;
		};
/* End XCConfigurationList section */
	};
	rootObject = 59501DC41E2FB0D700D1B4BF /* Project object */;
}<|MERGE_RESOLUTION|>--- conflicted
+++ resolved
@@ -45,11 +45,8 @@
 		F3B8F0241E9E62A50052D64B /* ContentFilter.swift in Sources */ = {isa = PBXBuildFile; fileRef = F3B8F0231E9E62A50052D64B /* ContentFilter.swift */; };
 		F3D434241E8E9DA5008C379E /* CbzParser.swift in Sources */ = {isa = PBXBuildFile; fileRef = F3D434231E8E9DA5008C379E /* CbzParser.swift */; };
 		F3DEE6E21E5C5A53007FE63D /* OPFParser.swift in Sources */ = {isa = PBXBuildFile; fileRef = F3DEE6E11E5C5A53007FE63D /* OPFParser.swift */; };
-<<<<<<< HEAD
 		F3E7D4251F4ED05F00DF166D /* R2Shared.framework in Frameworks */ = {isa = PBXBuildFile; fileRef = F3E7D4241F4ED05F00DF166D /* R2Shared.framework */; };
-=======
 		F3E0214F1E9277A80094CFF7 /* ContainerCbzDirectory.swift in Sources */ = {isa = PBXBuildFile; fileRef = F3E0214E1E9277A80094CFF7 /* ContainerCbzDirectory.swift */; };
->>>>>>> c3e9ebba
 		F3ED92D61E9F702E00E15C8F /* FontDecoder.swift in Sources */ = {isa = PBXBuildFile; fileRef = F3ED92D51E9F702E00E15C8F /* FontDecoder.swift */; };
 		F3ED92DA1EA0AF0000E15C8F /* DataInputStream.swift in Sources */ = {isa = PBXBuildFile; fileRef = F3ED92D91EA0AF0000E15C8F /* DataInputStream.swift */; };
 		F3F41E151FA0EBDE00F97737 /* DataCompression.swift in Sources */ = {isa = PBXBuildFile; fileRef = F3F41E141FA0EBDE00F97737 /* DataCompression.swift */; };
@@ -102,13 +99,10 @@
 		F3D434231E8E9DA5008C379E /* CbzParser.swift */ = {isa = PBXFileReference; fileEncoding = 4; lastKnownFileType = sourcecode.swift; name = CbzParser.swift; path = Sources/Parser/CBZ/CbzParser.swift; sourceTree = SOURCE_ROOT; };
 		F3DE1D891E69757100D05F74 /* PublicationParsingTest.swift */ = {isa = PBXFileReference; fileEncoding = 4; lastKnownFileType = sourcecode.swift; path = PublicationParsingTest.swift; sourceTree = "<group>"; };
 		F3DE1EC91E69801D00D05F74 /* Samples */ = {isa = PBXFileReference; lastKnownFileType = folder; path = Samples; sourceTree = "<group>"; };
-<<<<<<< HEAD
 		F3DEE6E11E5C5A53007FE63D /* OPFParser.swift */ = {isa = PBXFileReference; fileEncoding = 4; lastKnownFileType = sourcecode.swift; lineEnding = 0; name = OPFParser.swift; path = Sources/Parser/EPUB/OPFParser.swift; sourceTree = SOURCE_ROOT; xcLanguageSpecificationIdentifier = xcode.lang.swift; };
 		F3E7D4241F4ED05F00DF166D /* R2Shared.framework */ = {isa = PBXFileReference; lastKnownFileType = wrapper.framework; name = R2Shared.framework; path = Carthage/Build/iOS/R2Shared.framework; sourceTree = "<group>"; };
-=======
 		F3DEE6E11E5C5A53007FE63D /* OPFParser.swift */ = {isa = PBXFileReference; fileEncoding = 4; lastKnownFileType = sourcecode.swift; lineEnding = 0; name = OPFParser.swift; path = Sources/parser/OPFParser.swift; sourceTree = SOURCE_ROOT; xcLanguageSpecificationIdentifier = xcode.lang.swift; };
 		F3E0214E1E9277A80094CFF7 /* ContainerCbzDirectory.swift */ = {isa = PBXFileReference; fileEncoding = 4; lastKnownFileType = sourcecode.swift; name = ContainerCbzDirectory.swift; path = Sources/model/ContainerCbzDirectory.swift; sourceTree = SOURCE_ROOT; };
->>>>>>> c3e9ebba
 		F3ED92D51E9F702E00E15C8F /* FontDecoder.swift */ = {isa = PBXFileReference; fileEncoding = 4; lastKnownFileType = sourcecode.swift; lineEnding = 0; path = FontDecoder.swift; sourceTree = "<group>"; xcLanguageSpecificationIdentifier = xcode.lang.swift; };
 		F3ED92D91EA0AF0000E15C8F /* DataInputStream.swift */ = {isa = PBXFileReference; fileEncoding = 4; lastKnownFileType = sourcecode.swift; path = DataInputStream.swift; sourceTree = "<group>"; };
 		F3F41E141FA0EBDE00F97737 /* DataCompression.swift */ = {isa = PBXFileReference; fileEncoding = 4; lastKnownFileType = sourcecode.swift; name = DataCompression.swift; path = Sources/fetcher/DataCompression.swift; sourceTree = SOURCE_ROOT; };
@@ -390,7 +384,6 @@
 		};
 /* End PBXResourcesBuildPhase section */
 
-<<<<<<< HEAD
 /* Begin PBXShellScriptBuildPhase section */
 		59501E1E1E2FB1FC00D1B4BF /* Carthage Run Script */ = {
 			isa = PBXShellScriptBuildPhase;
@@ -412,8 +405,6 @@
 		};
 /* End PBXShellScriptBuildPhase section */
 
-=======
->>>>>>> c3e9ebba
 /* Begin PBXSourcesBuildPhase section */
 		59501DC81E2FB0D700D1B4BF /* Sources */ = {
 			isa = PBXSourcesBuildPhase;
