--- conflicted
+++ resolved
@@ -1,12 +1,7 @@
 Pod::Spec.new do |s|
   
-<<<<<<< HEAD
   s.name         = "ReadiumShared"
-  s.version      = "2.7.0"
-=======
-  s.name         = "R2Shared"
   s.version      = "2.7.1"
->>>>>>> ef8049f4
   s.license      = "BSD 3-Clause License"
   s.summary      = "Readium Shared"
   s.homepage     = "http://readium.github.io"
