--- conflicted
+++ resolved
@@ -22,7 +22,7 @@
     func serve(
         at endpoint: HTTPServerEndpoint,
         handler: @escaping (HTTPServerRequest) -> Resource
-    ) throws -> URL
+    ) throws -> HTTPURL
 
     /// Serves resources at the given `endpoint`.
     ///
@@ -32,15 +32,11 @@
     ///
     /// - Returns the base URL for this endpoint.
     @discardableResult
-<<<<<<< HEAD
-    func serve(at endpoint: HTTPServerEndpoint, handler: @escaping (HTTPServerRequest) -> Resource) throws -> HTTPURL
-=======
     func serve(
         at endpoint: HTTPServerEndpoint,
         handler: @escaping (HTTPServerRequest) -> Resource,
         failureHandler: FailureHandler?
-    ) throws -> URL
->>>>>>> c85d5d8e
+    ) throws -> HTTPURL
 
     /// Registers a `Resource` transformer that will be run on all responses
     /// matching the given `endpoint`.
@@ -57,7 +53,7 @@
         at endpoint: HTTPServerEndpoint,
         handler: @escaping (HTTPServerRequest) -> Resource,
         failureHandler: FailureHandler?
-    ) throws -> URL {
+    ) throws -> HTTPURL {
         try serve(at: endpoint, handler: handler)
     }
 
@@ -71,20 +67,14 @@
     ///
     /// - Returns the URL to access the file(s) on the server.
     @discardableResult
-<<<<<<< HEAD
-    func serve(at endpoint: HTTPServerEndpoint, contentsOf url: FileURL) throws -> HTTPURL {
-        try serve(at: endpoint) { request in
+    func serve(
+        at endpoint: HTTPServerEndpoint,
+        contentsOf url: FileURL,
+        failureHandler: FailureHandler? = nil
+    ) throws -> HTTPURL {
+        func handler(request: HTTPServerRequest) -> Resource {
             let file = request.href.flatMap { url.resolve($0) }
                 ?? url
-=======
-    func serve(
-        at endpoint: HTTPServerEndpoint,
-        contentsOf url: URL,
-        failureHandler: FailureHandler? = nil
-    ) throws -> URL {
-        func handler(request: HTTPServerRequest) -> Resource {
-            let file = url.appendingPathComponent(request.href ?? "")
->>>>>>> c85d5d8e
 
             return FileResource(
                 link: Link(
@@ -111,16 +101,10 @@
     @discardableResult
     func serve(
         at endpoint: HTTPServerEndpoint,
-<<<<<<< HEAD
-        publication: Publication
-    ) throws -> HTTPURL {
-        try serve(at: endpoint) { request in
-=======
         publication: Publication,
         failureHandler: FailureHandler? = nil
-    ) throws -> URL {
+    ) throws -> HTTPURL {
         func handler(request: HTTPServerRequest) -> Resource {
->>>>>>> c85d5d8e
             guard let href = request.href else {
                 failureHandler?(request, .notFound(nil))
 
