--- conflicted
+++ resolved
@@ -33,15 +33,13 @@
     func loadIfNeeded() {
         loader.loadIfNeeded()
     }
-<<<<<<< HEAD
     
     var dataTask: AnyPublisher<[Highlight], Never> {
         self.repository.all(for: bookId)
-=======
+    }
 
     var dataTask: AnyPublisher<[Highlight], Error> {
         repository.all(for: bookId)
->>>>>>> 23e22cfb
     }
 
     func setLoadedValues(_ values: [Highlight]) {
@@ -72,15 +70,13 @@
     func loadIfNeeded() {
         loader.loadIfNeeded()
     }
-<<<<<<< HEAD
     
     var dataTask: AnyPublisher<[Bookmark], Never> {
         self.repository.all(for: bookId)
-=======
+    }
 
     var dataTask: AnyPublisher<[Bookmark], Error> {
         repository.all(for: bookId)
->>>>>>> 23e22cfb
     }
 
     func setLoadedValues(_ values: [Bookmark]) {
@@ -92,13 +88,10 @@
 
 private protocol OutlineViewModelLoaderDelegate: AnyObject {
     associatedtype T
-<<<<<<< HEAD
     
     var dataTask: AnyPublisher<[T], Never> { get }
-=======
 
     var dataTask: AnyPublisher<[T], Error> { get }
->>>>>>> 23e22cfb
     func setLoadedValues(_ values: [T])
 }
 
