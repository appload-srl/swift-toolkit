--- conflicted
+++ resolved
@@ -112,25 +112,6 @@
     
     /// Returns the suggested filename to be used when importing a publication.
     private func suggestedFilename(for file: URL, license: License) -> String {
-<<<<<<< HEAD
-        var mimetypes: [String] = []
-        if let mimetype = license.license.link(for: .publication)?.type {
-            mimetypes.append(mimetype)
-        }
-        let format = Publication.Format(file: file, mimetypes: mimetypes)
-        let fileExtension: String = {
-            switch format {
-            case .audiobook:
-                return "lcpa"
-            case .webpub:
-                return "webpub"
-            case .pdf:
-                return "lcpdf"
-            default:
-                return "epub"
-            }
-        }()
-=======
         let fileExtension: String = {
             let mediaTypes = Array(ofNotNil: license.license.link(for: .publication)?.type)
             if var format = Format.of(file, mediaTypes: mediaTypes) {
@@ -141,7 +122,6 @@
             }
         }()
         
->>>>>>> 121ca04d
         return "\(license.license.id).\(fileExtension)"
     }
 
