--- conflicted
+++ resolved
@@ -22,11 +22,7 @@
         .library(name: "ReadiumAdapterGCDWebServer", targets: ["ReadiumAdapterGCDWebServer"]),
     ],
     dependencies: [
-<<<<<<< HEAD
-        .package(url: "https://github.com/appload-srl/Fuzi", exact: "3.1.3-1"),
-=======
         .package(url: "https://github.com/readium/Fuzi.git", from: "3.1.4"),
->>>>>>> 36f4151a
         // From 1.6.0, the build fails in GitHub actions with Carthage
         .package(url: "https://github.com/krzyzanowskim/CryptoSwift.git", "1.5.1" ..< "1.6.0"),
         .package(url: "https://github.com/marmelroy/Zip.git", from: "2.1.2"),
